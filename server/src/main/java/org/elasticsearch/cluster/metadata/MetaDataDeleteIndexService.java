--- conflicted
+++ resolved
@@ -172,29 +172,24 @@
                         if (tableCount == unindexedTables.get(imd).size()) {
                             // drop keyspace instead of droping all tables.
                             try {
-                                MetaDataDeleteIndexService.this.clusterService.dropIndexKeyspace(imd.keyspace());
+                                MetaDataDeleteIndexService.this.clusterService.getSchemaManager().dropIndexKeyspace(imd.keyspace());
                             } catch (IOException e) {
                                 throw new RuntimeException(e);
                             }
                         } else {
                             // drop tables
                             for(String table : unindexedTables.get(imd))
-                                MetaDataDeleteIndexService.this.clusterService.dropTable(imd.keyspace(), table);
+                                MetaDataDeleteIndexService.this.clusterService.getSchemaManager().dropTable(imd.keyspace(), table);
                         }
                     } else {
                         // drop secondary indices
                         for(String table : unindexedTables.get(imd))
-<<<<<<< HEAD
-                            MetaDataDeleteIndexService.this.clusterService.dropSecondaryIndex(imd.keyspace(), table);
-                    }
-=======
                             MetaDataDeleteIndexService.this.clusterService.getSchemaManager().dropTable(imd.keyspace(), table);
                     }
                 } else {
                     // drop secondary indices
                     for(String table : unindexedTables.get(imd))
                         MetaDataDeleteIndexService.this.clusterService.getSchemaManager().dropSecondaryIndex(imd.keyspace(), table);
->>>>>>> edb67f18
                 }
             }
         }
