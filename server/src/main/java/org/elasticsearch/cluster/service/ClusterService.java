--- conflicted
+++ resolved
@@ -37,19 +37,6 @@
 import org.apache.cassandra.db.KeyspaceNotDefinedException;
 import org.apache.cassandra.db.SystemKeyspace;
 import org.apache.cassandra.db.marshal.AbstractType;
-<<<<<<< HEAD
-import org.apache.cassandra.db.marshal.BytesType;
-import org.apache.cassandra.db.marshal.CollectionType;
-import org.apache.cassandra.db.marshal.ListType;
-import org.apache.cassandra.db.marshal.MapType;
-import org.apache.cassandra.db.marshal.SetType;
-import org.apache.cassandra.db.marshal.SimpleDateType;
-import org.apache.cassandra.db.marshal.TupleType;
-import org.apache.cassandra.db.marshal.UTF8Type;
-import org.apache.cassandra.db.marshal.UserType;
-import org.apache.cassandra.dht.Token;
-=======
->>>>>>> edb67f18
 import org.apache.cassandra.exceptions.ConfigurationException;
 import org.apache.cassandra.exceptions.InvalidRequestException;
 import org.apache.cassandra.exceptions.RequestExecutionException;
@@ -113,38 +100,7 @@
 import org.elasticsearch.gateway.MetaStateService;
 import org.elasticsearch.index.IndexNotFoundException;
 import org.elasticsearch.index.IndexService;
-<<<<<<< HEAD
-import org.elasticsearch.index.engine.Engine;
-import org.elasticsearch.index.engine.VersionConflictEngineException;
 import org.elasticsearch.index.engine.VersionLessInternalEngine;
-import org.elasticsearch.index.get.GetField;
-import org.elasticsearch.index.mapper.CompletionFieldMapper;
-import org.elasticsearch.index.mapper.DateFieldMapper;
-import org.elasticsearch.index.mapper.DocumentFieldMappers;
-import org.elasticsearch.index.mapper.DocumentMapper;
-import org.elasticsearch.index.mapper.DocumentMapperForType;
-import org.elasticsearch.index.mapper.FieldMapper;
-import org.elasticsearch.index.mapper.GeoPointFieldMapper;
-import org.elasticsearch.index.mapper.GeoShapeFieldMapper;
-import org.elasticsearch.index.mapper.IdFieldMapper;
-import org.elasticsearch.index.mapper.MappedFieldType;
-import org.elasticsearch.index.mapper.Mapper;
-import org.elasticsearch.index.mapper.Mapper.CqlCollection;
-import org.elasticsearch.index.mapper.Mapper.CqlStruct;
-import org.elasticsearch.index.mapper.MapperException;
-import org.elasticsearch.index.mapper.MapperParsingException;
-import org.elasticsearch.index.mapper.MapperService;
-import org.elasticsearch.index.mapper.Mapping;
-import org.elasticsearch.index.mapper.MetadataFieldMapper;
-import org.elasticsearch.index.mapper.ObjectMapper;
-import org.elasticsearch.index.mapper.ParentFieldMapper;
-import org.elasticsearch.index.mapper.ParsedDocument;
-import org.elasticsearch.index.mapper.RoutingFieldMapper;
-import org.elasticsearch.index.mapper.SourceFieldMapper;
-import org.elasticsearch.index.mapper.SourceToParse;
-import org.elasticsearch.index.mapper.Uid;
-=======
->>>>>>> edb67f18
 import org.elasticsearch.index.shard.IndexShard;
 import org.elasticsearch.indices.IndicesService;
 import org.elasticsearch.threadpool.ThreadPool;
@@ -287,45 +243,33 @@
     public static final String SETTING_SYSTEM_TOKEN_PRECISION_STEP = SYSTEM_PREFIX+TOKEN_PRECISION_STEP;
     public static final String SETTING_SYSTEM_TOKEN_RANGES_BITSET_CACHE = SYSTEM_PREFIX+TOKEN_RANGES_BITSET_CACHE;
     public static final String SETTING_SYSTEM_TOKEN_RANGES_QUERY_EXPIRE = SYSTEM_PREFIX+TOKEN_RANGES_QUERY_EXPIRE;
-<<<<<<< HEAD
     public static final String SETTING_CLUSTER_INCLUDE_NODE_ID = CLUSTER_PREFIX+INCLUDE_NODE_ID;
-    
-=======
-
->>>>>>> edb67f18
+
     // elassandra cluster settings
     public static final String SETTING_CLUSTER_MAPPING_UPDATE_TIMEOUT = CLUSTER_PREFIX+MAPPING_UPDATE_TIMEOUT;
-    public static final Setting<Integer> CLUSTER_MAPPING_UPDATE_TIMEOUT_SETTING = 
+    public static final Setting<Integer> CLUSTER_MAPPING_UPDATE_TIMEOUT_SETTING =
             Setting.intSetting(SETTING_CLUSTER_MAPPING_UPDATE_TIMEOUT, Integer.getInteger(SETTING_SYSTEM_MAPPING_UPDATE_TIMEOUT, 30), Property.NodeScope, Property.Dynamic);
-    
+
     public static final String SETTING_CLUSTER_SECONDARY_INDEX_CLASS = CLUSTER_PREFIX+SECONDARY_INDEX_CLASS;
-    public static final Setting<String> CLUSTER_SECONDARY_INDEX_CLASS_SETTING = 
+    public static final Setting<String> CLUSTER_SECONDARY_INDEX_CLASS_SETTING =
             Setting.simpleString(SETTING_CLUSTER_SECONDARY_INDEX_CLASS, System.getProperty(SETTING_SYSTEM_SECONDARY_INDEX_CLASS, ExtendedElasticSecondaryIndex.class.getName()), Property.NodeScope, Property.Dynamic);
-    
+
     public static final String SETTING_CLUSTER_SEARCH_STRATEGY_CLASS = CLUSTER_PREFIX+SEARCH_STRATEGY_CLASS;
-    public static final Setting<String> CLUSTER_SEARCH_STRATEGY_CLASS_SETTING = 
+    public static final Setting<String> CLUSTER_SEARCH_STRATEGY_CLASS_SETTING =
             Setting.simpleString(SETTING_CLUSTER_SEARCH_STRATEGY_CLASS, System.getProperty(SETTING_SYSTEM_SEARCH_STRATEGY_CLASS, PrimaryFirstSearchStrategy.class.getName()), Property.NodeScope, Property.Dynamic);
-    
+
     public static final String SETTING_CLUSTER_DROP_ON_DELETE_INDEX = CLUSTER_PREFIX+DROP_ON_DELETE_INDEX;
-    public static final Setting<Boolean> CLUSTER_DROP_ON_DELETE_INDEX_SETTING = 
+    public static final Setting<Boolean> CLUSTER_DROP_ON_DELETE_INDEX_SETTING =
             Setting.boolSetting(SETTING_CLUSTER_DROP_ON_DELETE_INDEX, Boolean.getBoolean(SYSTEM_PREFIX+DROP_ON_DELETE_INDEX), Property.NodeScope, Property.Dynamic);
-    
+
     public static final String SETTING_CLUSTER_VERSION_LESS_ENGINE = CLUSTER_PREFIX+VERSION_LESS_ENGINE;
-<<<<<<< HEAD
-    public static final Setting<String> CLUSTER_VERSION_LESS_ENGINE_SETTING = 
+    public static final Setting<String> CLUSTER_VERSION_LESS_ENGINE_SETTING =
             Setting.simpleString(SETTING_CLUSTER_VERSION_LESS_ENGINE, System.getProperty(SETTING_SYSTEM_VERSION_LESS_ENGINE, VersionLessInternalEngine.class.getName()), Property.NodeScope, Property.Final);
-    
+
     public static final String SETTING_CLUSTER_TOKEN_RANGES_BITSET_CACHE = CLUSTER_PREFIX+TOKEN_RANGES_BITSET_CACHE;
-    public static final Setting<Boolean> CLUSTER_TOKEN_RANGES_BITSET_CACHE_SETTING = 
+    public static final Setting<Boolean> CLUSTER_TOKEN_RANGES_BITSET_CACHE_SETTING =
             Setting.boolSetting(SETTING_CLUSTER_TOKEN_RANGES_BITSET_CACHE, Boolean.getBoolean(SYSTEM_PREFIX+TOKEN_RANGES_BITSET_CACHE), Property.NodeScope, Property.Dynamic);
-    
-=======
-    public static final String SETTING_CLUSTER_TOKEN_PRECISION_STEP = CLUSTER_PREFIX+TOKEN_PRECISION_STEP;
-    public static final String SETTING_CLUSTER_TOKEN_RANGES_BITSET_CACHE = CLUSTER_PREFIX+TOKEN_RANGES_BITSET_CACHE;
-
-    public static int defaultPrecisionStep = Integer.getInteger(SETTING_SYSTEM_TOKEN_PRECISION_STEP, 6);
-
->>>>>>> edb67f18
+
     public static class DocPrimaryKey {
         public String[] names;
         public Object[] values;
@@ -371,13 +315,9 @@
     protected final Semaphore metadataToSaveSemaphore = new Semaphore(0);
 
     protected final MappingUpdatedAction mappingUpdatedAction;
-<<<<<<< HEAD
-   
-=======
 
     public final static Class<? extends Index> defaultSecondaryIndexClass = ExtendedElasticSecondaryIndex.class;
 
->>>>>>> edb67f18
     protected final PrimaryFirstSearchStrategy primaryFirstSearchStrategy = new PrimaryFirstSearchStrategy();
     protected final Map<String, AbstractSearchStrategy> strategies = new ConcurrentHashMap<String, AbstractSearchStrategy>();
     protected final Map<String, AbstractSearchStrategy.Router> routers = new ConcurrentHashMap<String, AbstractSearchStrategy.Router>();
@@ -603,242 +543,8 @@
         }
     }
 
-<<<<<<< HEAD
-    
-    /**
-     * Don't use QueryProcessor.executeInternal, we need to propagate this on all nodes.
-     **/
-    public void createIndexKeyspace(final String ksname, final int replicationFactor, final Map<String, Integer> replicationMap) throws IOException {
-        Keyspace ks = null;
-        try {
-            ks = Keyspace.open(ksname);
-            if (ks != null && !(ks.getReplicationStrategy() instanceof NetworkTopologyStrategy)) {
-                throw new IOException("Cannot create index, underlying keyspace requires the NetworkTopologyStrategy.");
-            }
-        } catch(AssertionError | NullPointerException e) {
-        }
-
-        try {
-            if (ks == null) {
-                Map<String, String> replication = new HashMap<>();
-                replication.put("class", "NetworkTopologyStrategy");
-                replication.put(DatabaseDescriptor.getLocalDataCenter(), Integer.toString(replicationFactor));
-                for(Map.Entry<String, Integer> entry : replicationMap.entrySet())
-                    replication.put(entry.getKey(), Integer.toString(entry.getValue()));
-                process(ConsistencyLevel.LOCAL_ONE, ClientState.forInternalCalls(),
-                    String.format(Locale.ROOT, "CREATE KEYSPACE IF NOT EXISTS \"%s\" WITH replication = %s",
-                            ksname,  FBUtilities.json(replication).replaceAll("\"", "'")));
-            }
-        } catch (Throwable e) {
-            throw new IOException(e.getMessage(), e);
-        }
-    }
-    
-    
-    public void dropIndexKeyspace(final String ksname) throws IOException {
-        try {
-            String query = String.format(Locale.ROOT, "DROP KEYSPACE IF EXISTS \"%s\"", ksname);
-            logger.debug(query);
-            QueryProcessor.process(query, ConsistencyLevel.LOCAL_ONE);
-        } catch (Throwable e) {
-            throw new IOException(e.getMessage(), e);
-        }
-    }
-
-    public static Pair<List<String>, List<String>> getUDTInfo(final String ksName, final String typeName) {
-        try {
-            UntypedResultSet result = QueryProcessor.executeOnceInternal("SELECT field_names, field_types FROM system_schema.types WHERE keyspace_name = ? AND type_name = ?",
-                    new Object[] { ksName, typeName });
-            Row row = result.one();
-            if ((row != null) && row.has("field_names")) {
-                List<String> field_names = row.getList("field_names", UTF8Type.instance);
-                List<String> field_types = row.getList("field_types", UTF8Type.instance);
-                return Pair.<List<String>, List<String>> create(field_names, field_types);
-            }
-        } catch (Exception e) {
-        }
-        return null;
-    }
-    
-    // see https://docs.datastax.com/en/cql/3.0/cql/cql_reference/keywords_r.html
-    public static final Pattern keywordsPattern = Pattern.compile("(ADD|ALLOW|ALTER|AND|ANY|APPLY|ASC|AUTHORIZE|BATCH|BEGIN|BY|COLUMNFAMILY|CREATE|DELETE|DESC|DROP|EACH_QUORUM|GRANT|IN|INDEX|INET|INSERT|INTO|KEYSPACE|KEYSPACES|LIMIT|LOCAL_ONE|LOCAL_QUORUM|MODIFY|NOT|NORECURSIVE|OF|ON|ONE|ORDER|PASSWORD|PRIMARY|QUORUM|RENAME|REVOKE|SCHEMA|SELECT|SET|TABLE|TO|TOKEN|THREE|TRUNCATE|TWO|UNLOGGED|UPDATE|USE|USING|WHERE|WITH)");
-    
-    public static boolean isReservedKeyword(String identifier) {
-        return keywordsPattern.matcher(identifier.toUpperCase(Locale.ROOT)).matches();
-    }
-    
-    private static Object toJsonValue(Object o) {
-        if (o instanceof UUID)
-            return o.toString();
-        if (o instanceof Date)
-            return ((Date)o).getTime();
-        if (o instanceof ByteBuffer) {
-            // encode byte[] as Base64 encoded string
-            ByteBuffer bb = ByteBufferUtil.clone((ByteBuffer)o);
-            return Base64.getEncoder().encodeToString(ByteBufferUtil.getArray((ByteBuffer)o));
-        }
-        if (o instanceof InetAddress)
-            return InetAddresses.toAddrString((InetAddress)o);
-        return o;
-    }
-    
-    private static org.codehaus.jackson.map.ObjectMapper jsonMapper = new org.codehaus.jackson.map.ObjectMapper();
-
-    // wrap string values with quotes
-    private static String stringify(Object o) throws IOException {
-        Object v = toJsonValue(o);
-        try {
-            return v instanceof String ? jsonMapper.writeValueAsString(v) : v.toString();
-        } catch (IOException e) {
-            Loggers.getLogger(ClusterService.class).error("Unexpected json encoding error", e);
-            throw new RuntimeException(e);
-        }
-    }
-    
-    public static String stringify(Object[] cols, int length) {
-        if (cols.length == 1)
-            return toJsonValue(cols[0]).toString();
-        
-        StringBuilder sb = new StringBuilder();
-        sb.append("[");
-        for(int i = 0; i < length; i++) {
-            if (i > 0)
-                sb.append(",");
-            Object val = toJsonValue(cols[i]);
-            if (val instanceof String) {
-                try {
-                    sb.append(jsonMapper.writeValueAsString(val));
-                } catch (IOException e) {
-                    Loggers.getLogger(ClusterService.class).error("Unexpected json encoding error", e);
-                    throw new RuntimeException(e);
-                }
-            } else {
-                sb.append(val);
-            }
-        }
-        return sb.append("]").toString();
-    }
-
-    public static ByteBuffer fromString(AbstractType<?> atype, String v) throws IOException {
-        if (atype instanceof BytesType)
-            return ByteBuffer.wrap(Base64.getDecoder().decode(v));
-        if (atype instanceof SimpleDateType)
-            return SimpleDateType.instance.getSerializer().serialize(Integer.parseInt(v));
-        return atype.fromString(v);
-    }
-    
-    public static void toXContent(XContentBuilder builder, Mapper mapper, String field, Object value) throws IOException {
-        if (value instanceof Collection) {
-           if (field == null) {
-               builder.startArray();
-           } else {
-               builder.startArray(field);
-           }
-           for(Iterator<Object> i = ((Collection)value).iterator(); i.hasNext(); ) {
-               toXContent(builder, mapper, null, i.next());
-           }
-           builder.endArray();
-        } else if (value instanceof Map) {
-           Map<String, Object> map = (Map<String,Object>)value;
-           if (field != null) {
-               builder.startObject(field);
-           } else {
-               builder.startObject();
-           }
-           for(String subField : map.keySet()) {
-               Object subValue = map.get(subField);
-               if (subValue == null)
-                   continue;
-               
-               if (subValue instanceof Collection && ((Collection)subValue).size() == 1)
-                   subValue = ((Collection)subValue).iterator().next();
-
-               if (mapper != null) {
-                   if (mapper instanceof ObjectMapper) {
-                       toXContent(builder, ((ObjectMapper)mapper).getMapper(subField), subField, subValue);
-                   }
-                   /*
-                   else if (mapper instanceof GeoPointFieldMapper) {
-                       BaseGeoPointFieldMapper geoMapper = (BaseGeoPointFieldMapper)mapper;
-                       if (geoMapper.fieldType() instanceof LegacyGeoPointFieldType && ((LegacyGeoPointFieldType)geoMapper.fieldType()).isLatLonEnabled()) {
-                           Iterator<Mapper> it = geoMapper.iterator();
-                           switch(subField) {
-                           case org.elasticsearch.index.mapper.BaseGeoPointFieldMapper.Names.LAT:
-                               toXContent(builder, it.next(), org.elasticsearch.index.mapper.BaseGeoPointFieldMapper.Names.LAT, map.get(org.elasticsearch.index.mapper.BaseGeoPointFieldMapper.Names.LAT));
-                               break;
-                           case org.elasticsearch.index.mapper.BaseGeoPointFieldMapper.Names.LON:
-                               it.next();
-                               toXContent(builder, it.next(), org.elasticsearch.index.mapper.BaseGeoPointFieldMapper.Names.LON, map.get(org.elasticsearch.index.mapper.BaseGeoPointFieldMapper.Names.LON));
-                               break;
-                           }
-                       } else {
-                           // No mapper known
-                           // TODO: support geohashing
-                           builder.field(subField, subValue);
-                       }
-                   }
-                   */
-                   else {
-                       builder.field(subField, subValue);
-                   }
-               } else {
-                   builder.field(subField, subValue);
-               }
-           }
-           builder.endObject();
-        } else {
-           if (mapper instanceof FieldMapper) {
-               FieldMapper fieldMapper = (FieldMapper)mapper;
-               if (!(fieldMapper instanceof MetadataFieldMapper)) {
-                   if (field != null) {
-                       builder.field(field, value);
-                   } else {
-                       builder.value(value);
-                   }
-               }
-           } else if (mapper instanceof ObjectMapper) {
-               ObjectMapper objectMapper = (ObjectMapper)mapper;
-               if (!objectMapper.isEnabled()) {
-                   builder.field(field, value);
-               } else {
-                   throw new IOException("Unexpected object value ["+value+"]");
-               }
-           }
-        }
-    }
-    
-    public static XContentBuilder buildDocument(DocumentMapper documentMapper, Map<String, Object> docMap, boolean humanReadable) throws IOException {
-        return buildDocument(documentMapper, docMap, humanReadable, false);
-    }
-    
-    public static XContentBuilder buildDocument(DocumentMapper documentMapper, Map<String, Object> docMap, boolean humanReadable, boolean forStaticDocument) throws IOException {
-        XContentBuilder builder = XContentFactory.contentBuilder(XContentType.JSON).humanReadable(true);
-        builder.startObject();
-        for(String field : docMap.keySet()) {
-            if (field.equals(ParentFieldMapper.NAME)) continue;
-            FieldMapper fieldMapper = documentMapper.mappers().smartNameFieldMapper(field);
-            if (fieldMapper != null) {
-                if (forStaticDocument && !isStaticOrPartitionKey(fieldMapper))
-                    continue;
-                toXContent(builder, fieldMapper, field, docMap.get(field));
-            } else {
-                ObjectMapper objectMapper = documentMapper.objectMappers().get(field);
-                if (objectMapper != null) {
-                     if (forStaticDocument && !isStaticOrPartitionKey(objectMapper))
-                         continue;
-                     toXContent(builder, objectMapper, field, docMap.get(field));
-                } else {
-                    Loggers.getLogger(ClusterService.class).error("No mapper found for field "+field);
-                    throw new IOException("No mapper found for field "+field);
-                }
-            }
-        }
-        builder.endObject();
-        return builder;
-=======
     public static String typeToCfName(String keyspaceName, String typeName) {
         return SchemaManager.typeToCfName(keyspaceName, typeName);
->>>>>>> edb67f18
     }
 
     public static String buildIndexName(final String cfName) {
@@ -986,528 +692,6 @@
     public void recoverShard(String index) {
         cassandraSecondaryIndicesApplier.recoverShard(index);
     }
-<<<<<<< HEAD
-    
-    public void createSecondaryIndices(final IndexMetaData indexMetaData) throws IOException {
-        String ksName = indexMetaData.keyspace();
-        String className = indexMetaData.getSettings().get(IndexMetaData.SETTING_SECONDARY_INDEX_CLASS, getClusterSettings().get(CLUSTER_SECONDARY_INDEX_CLASS_SETTING));
-        for(ObjectCursor<MappingMetaData> cursor: indexMetaData.getMappings().values()) {
-            createSecondaryIndex(ksName, cursor.value, className);
-        }
-    }
-   
-    // build secondary indices when shard is started and mapping applied
-    public void createSecondaryIndex(String ksName, MappingMetaData mapping, String className) throws IOException {
-        final String cfName = typeToCfName(ksName, mapping.type());
-        final CFMetaData cfm = Schema.instance.getCFMetaData(ksName, cfName);
-        boolean found = false;
-        if (cfm != null && cfm.getIndexes() != null) {
-            for(IndexMetadata indexMetadata : cfm.getIndexes()) {
-                if (indexMetadata.isCustom() && indexMetadata.options.get(IndexTarget.CUSTOM_INDEX_OPTION_NAME).equals(className)) {
-                    found = true;
-                    break;
-                }
-            }
-            if (!found) {
-                String indexName = buildIndexName(cfName);
-                String query = String.format(Locale.ROOT, "CREATE CUSTOM INDEX IF NOT EXISTS \"%s\" ON \"%s\".\"%s\" () USING '%s'",
-                        indexName, ksName, cfName, className);
-                logger.debug(query);
-                try {
-                    QueryProcessor.process(query, ConsistencyLevel.LOCAL_ONE);
-                } catch (Throwable e) {
-                    throw new IOException("Failed to process query=["+query+"]:"+e.getMessage(), e);
-                }
-            }
-        } else {
-            logger.warn("Cannot create SECONDARY INDEX, [{}.{}] does not exist",ksName, cfName);
-        }
-    }
-    
-    
-    public void dropSecondaryIndices(final IndexMetaData indexMetaData) throws RequestExecutionException {
-        String ksName = indexMetaData.keyspace();
-        for(CFMetaData cfMetaData : Schema.instance.getKSMetaData(ksName).tablesAndViews()) {
-            if (cfMetaData.isCQLTable())
-                dropSecondaryIndex(cfMetaData);
-        }
-    }
-
-    public void dropSecondaryIndex(String ksName, String cfName) throws RequestExecutionException  {
-        CFMetaData cfMetaData = Schema.instance.getCFMetaData(ksName, cfName);
-        if (cfMetaData != null)
-            dropSecondaryIndex(cfMetaData);
-    }
-
-    public void dropSecondaryIndex(CFMetaData cfMetaData) throws RequestExecutionException  {
-        for(IndexMetadata idx : cfMetaData.getIndexes()) {
-            if (idx.isCustom()) {
-                String className = idx.options.get(IndexTarget.CUSTOM_INDEX_OPTION_NAME);
-                if (className != null && className.endsWith("ElasticSecondaryIndex")) {
-                    logger.debug("DROP INDEX IF EXISTS {}.{}", cfMetaData.ksName, idx.name);
-                    QueryProcessor.process(String.format(Locale.ROOT, "DROP INDEX IF EXISTS \"%s\".\"%s\"",
-                            cfMetaData.ksName, idx.name),
-                            ConsistencyLevel.LOCAL_ONE);
-                }
-            }
-        }
-    }
-    
-    public void dropTables(final IndexMetaData indexMetaData) throws RequestExecutionException {
-        String ksName = indexMetaData.keyspace();
-        for(ObjectCursor<String> cfName : indexMetaData.getMappings().keys()) {
-            dropTable(ksName, cfName.value);
-        }
-    }
-
-    public void dropTable(String ksName, String cfName) throws RequestExecutionException  {
-        CFMetaData cfm = Schema.instance.getCFMetaData(ksName, cfName);
-        if (cfm != null) {
-            logger.warn("DROP TABLE IF EXISTS {}.{}", ksName, cfName);
-            QueryProcessor.process(String.format(Locale.ROOT, "DROP TABLE IF EXISTS \"%s\".\"%s\"", ksName, cfName), ConsistencyLevel.LOCAL_ONE);
-        }
-    }
-    
-    public static String buildIndexName(final String cfName) {
-        return new StringBuilder("elastic_")
-            .append(cfName)
-            .append("_idx").toString();
-    }
-    
-    public static String buildIndexName(final String cfName, final String colName) {
-        return new StringBuilder("elastic_")
-            .append(cfName).append('_')
-            .append(colName.replaceAll("\\W+", "_"))
-            .append("_idx").toString();
-    }
-    
-    public static CFMetaData getCFMetaData(final String ksName, final String cfName) throws ActionRequestValidationException {
-        CFMetaData metadata = Schema.instance.getCFMetaData(ksName, cfName);
-        if (metadata == null) {
-            ActionRequestValidationException arve = new ActionRequestValidationException();
-            arve.addValidationError(ksName+"."+cfName+" table does not exists");;
-            throw arve;
-        }
-        return metadata;
-    }
-    
-    public Map<String, DocumentField> flattenDocumentField(final String[] fieldFilter, final String path, final Object node, Map<String, DocumentField> flatFields) {
-        if ((node instanceof List) || (node instanceof Set)) {
-            for(Object o : ((Collection)node)) {
-                flattenDocumentField(fieldFilter, path, o, flatFields);
-            }
-        } else if (node instanceof Map) {
-            for (String key : ((Map<String,Object>)node).keySet()) {
-                String fullname = (path.length() > 0) ? path + '.' + key : key;
-                flattenDocumentField(fieldFilter, fullname, ((Map<String,Object>)node).get(key), flatFields);
-            }
-        } else {
-            if (fieldFilter != null) {
-                for (String f : fieldFilter) {
-                    if (path.equals(f)) {
-                        DocumentField gf = flatFields.get(path);
-                        if (gf == null) {
-                            gf = new DocumentField(path, ImmutableList.builder().add(node).build());
-                        } else {
-                            gf = new DocumentField(path, ImmutableList.builder().addAll(gf.getValues()).add(node).build());
-                        }
-                        flatFields.put(path, gf);
-                        break;
-                    }
-                }
-            }
-        }
-        return flatFields;
-    }
-    
-    public Map<String, GetField> flattenGetField(final String[] fieldFilter, final String path, final Object node, Map<String, GetField> flatFields) {
-        if ((node instanceof List) || (node instanceof Set)) {
-            for(Object o : ((Collection)node)) {
-                flattenGetField(fieldFilter, path, o, flatFields);
-            }
-        } else if (node instanceof Map) {
-            for (String key : ((Map<String,Object>)node).keySet()) {
-                String fullname = (path.length() > 0) ? path + '.' + key : key;
-                flattenGetField(fieldFilter, fullname, ((Map<String,Object>)node).get(key), flatFields);
-            }
-        } else {
-            if (fieldFilter != null) {
-                for (String f : fieldFilter) {
-                    if (path.equals(f)) {
-                        GetField gf = flatFields.get(path);
-                        if (gf == null) {
-                            gf = new GetField(path, ImmutableList.builder().add(node).build());
-                        } else {
-                            gf = new GetField(path, ImmutableList.builder().addAll(gf.getValues()).add(node).build());
-                        }
-                        flatFields.put(path, gf);
-                        break;
-                    }
-                }
-            }
-        }
-        return flatFields;
-    }
-
-    public Map<String, List<Object>> flattenTree(final Set<String> neededFiedls, final String path, final Object node, Map<String, List<Object>> flatMap) {
-        if ((node instanceof List) || (node instanceof Set)) {
-            for(Object o : ((Collection)node)) {
-                flattenTree(neededFiedls, path, o, flatMap);
-            }
-        } else if (node instanceof Map) {
-            for (String key : ((Map<String,Object>)node).keySet()) {
-                String fullname = (path.length() > 0) ? path + '.' + key : key;
-                flattenTree(neededFiedls, fullname, ((Map<String,Object>)node).get(key), flatMap);
-            }
-        } else {
-            if ((neededFiedls == null) || (neededFiedls.contains(path))) {
-                List<Object> values = (List<Object>) flatMap.get(path);
-                if (values == null) {
-                    values = new ArrayList<Object>();
-                    flatMap.put(path, values);
-                }
-                values.add(node);
-            }
-        }
-        return flatMap;
-    }
-    
-    
-    public boolean rowExists(final IndexService indexService, final String type, final DocPrimaryKey docPk)
-            throws InvalidRequestException, RequestExecutionException, RequestValidationException, IOException {
-        return process(ConsistencyLevel.LOCAL_ONE, buildExistsQuery(indexService.mapperService().documentMapper(type), indexService.keyspace(), typeToCfName(indexService.keyspace(), type)), docPk.values).size() > 0;
-    }
-    
-    /**
-     * Fetch from the coordinator node.
-     */
-    public UntypedResultSet fetchRow(final IndexService indexService, final String type, DocPrimaryKey docPk, final String[] columns, Map<String,ColumnDefinition> columnDefs) 
-            throws InvalidRequestException, RequestExecutionException, RequestValidationException, IOException {
-        return fetchRow(indexService, type, docPk, columns, ConsistencyLevel.LOCAL_ONE, columnDefs);
-    }
-
-    public UntypedResultSet fetchRow(final IndexService indexService, final String type, final  DocPrimaryKey docPk, final String[] columns, final ConsistencyLevel cl, Map<String,ColumnDefinition> columnDefs) 
-    		throws InvalidRequestException, RequestExecutionException, RequestValidationException, IOException {
-        return process(cl, buildFetchQuery(indexService, type, columns, docPk.isStaticDocument, columnDefs), docPk. values);
-    }
-    
-    public Engine.GetResult fetchSourceInternal(final IndexService indexService, String type, String id, Map<String,ColumnDefinition> columnDefs, LongConsumer onRefresh) throws IOException {
-        long time = System.nanoTime();
-        DocPrimaryKey docPk = parseElasticId(indexService, type, id);
-        UntypedResultSet result = fetchRowInternal(indexService, type, docPk, columnDefs.keySet().toArray(new String[columnDefs.size()]), columnDefs);
-        onRefresh.accept(System.nanoTime() - time);
-        if (!result.isEmpty()) {
-            return new Engine.GetResult(true, 1L, new DocIdAndVersion(0, 1L, null), null);
-        }
-        return Engine.GetResult.NOT_EXISTS;
-    }
-
-    public UntypedResultSet fetchRowInternal(final IndexService indexService, final String cfName, final  DocPrimaryKey docPk, final String[] columns, Map<String,ColumnDefinition> columnDefs) throws ConfigurationException, IOException  {
-        return fetchRowInternal(indexService, cfName, columns, docPk.values, docPk.isStaticDocument, columnDefs);
-    }
-
-    public UntypedResultSet fetchRowInternal(final IndexService indexService, final String cfName, final String[] columns, final Object[] pkColumns, boolean forStaticDocument, Map<String,ColumnDefinition> columnDefs) throws ConfigurationException, IOException, IndexNotFoundException  {
-        return QueryProcessor.executeInternal(buildFetchQuery(indexService, cfName, columns, forStaticDocument, columnDefs), pkColumns);
-    }
-  
-    private String regularColumn(final IndexService indexService, final String type) throws IOException {
-        if (indexService != null) {
-            DocumentMapper docMapper = indexService.mapperService().documentMapper(type);
-            if (docMapper != null) {
-                for(FieldMapper fieldMapper : docMapper.mappers()) {
-                    if (fieldMapper instanceof MetadataFieldMapper)
-                        continue;
-                    if (fieldMapper.cqlPrimaryKeyOrder() == -1 && !fieldMapper.cqlStaticColumn() && fieldMapper.cqlCollection() == Mapper.CqlCollection.SINGLETON) {
-                        return fieldMapper.name();
-                    }
-                }
-            }
-        }
-        if (logger.isDebugEnabled())
-            logger.debug("no regular columns for index=[{}] type=[{}]", indexService.index().getName(), type);
-        return null;
-    }
-    
-    public String buildFetchQuery(final IndexService indexService, final String type, final String[] requiredColumns, boolean forStaticDocument, Map<String, ColumnDefinition> columnDefs)
-            throws IndexNotFoundException, IOException
-    {
-        DocumentMapper docMapper = indexService.mapperService().documentMapper(type);
-        String cfName = typeToCfName(indexService.keyspace(), type);
-        CFMetaData metadata = getCFMetaData(indexService.keyspace(), cfName);
-        DocumentMapper.CqlFragments cqlFragment = docMapper.getCqlFragments();
-        String regularColumn = null;
-        StringBuilder query = new StringBuilder();
-        query.append("SELECT ");
-        int prefixLength = query.length();
-        
-        for (String c : requiredColumns) {
-            switch(c){
-            case TokenFieldMapper.NAME:
-                query.append(query.length() > 7 ? ',':' ')
-                    .append("token(")
-                    .append(cqlFragment.ptCols)
-                    .append(") as \"_token\"");
-                break;
-            case RoutingFieldMapper.NAME:
-                query.append(query.length() > 7 ? ',':' ')
-                    .append( (metadata.partitionKeyColumns().size() > 1) ? "toJsonArray(" : "toString(" )
-                    .append(cqlFragment.ptCols)
-                    .append(") as \"_routing\"");
-                break;
-            case ParentFieldMapper.NAME:
-                ParentFieldMapper parentMapper = docMapper.parentFieldMapper();
-                if (parentMapper.active()) {
-                    query.append(query.length() > 7 ? ',':' ');
-                    if  (parentMapper.pkColumns() == null) {
-                        // default column name for _parent should be string.
-                        query.append("\"_parent\"");
-                    } else {
-                        query.append( (parentMapper.pkColumns().indexOf(',') > 0) ? "toJsonArray(" : "toString(")
-                             .append(parentMapper.pkColumns())
-                             .append(") as \"_parent\"");
-                    }
-                }
-                break;
-            case NodeFieldMapper.NAME:
-                // nothing to add.
-                break;
-            default:
-                ColumnDefinition cd = columnDefs.get(c);
-                if (cd != null && (cd.isPartitionKey() || cd.isStatic() || !forStaticDocument)) {
-                   query.append(query.length() > prefixLength ? ',':' ').append("\"").append(c).append("\"");
-                }
-            }
-        }
-        if (query.length() == prefixLength) {
-            // no column match or requiredColumn is empty, add _id to avoid CQL syntax error...
-            query.append( (metadata.partitionKeyColumns().size() > 1) ? "toJsonArray(" : "toString(" )
-                .append(cqlFragment.ptCols)
-                .append(") as \"_id\"");
-        }
-        query.append(" FROM \"").append(indexService.keyspace()).append("\".\"").append(cfName)
-             .append("\" WHERE ").append((forStaticDocument) ? cqlFragment.ptWhere : cqlFragment.pkWhere )
-             .append(" LIMIT 1");
-        return query.toString();
-    }
-    
-    public static String buildDeleteQuery(final DocumentMapper docMapper, final String ksName, final String cfName) {
-        return "DELETE FROM \""+ksName+"\".\""+cfName+"\" WHERE "+ docMapper.getCqlFragments().pkWhere;
-    }
-    
-    public static String buildExistsQuery(final DocumentMapper docMapper, final String ksName, final String cfName) {
-        return "SELECT "+docMapper.getCqlFragments().pkCols+" FROM \""+ksName+"\".\""+cfName+"\" WHERE "+ docMapper.getCqlFragments().pkWhere;
-    }
-
-    
-    public void deleteRow(final IndexService indexService, final String type, final String id, final ConsistencyLevel cl) throws InvalidRequestException, RequestExecutionException, RequestValidationException,
-            IOException {
-        String cfName = typeToCfName(indexService.keyspace(), type);
-        DocumentMapper docMapper = indexService.mapperService().documentMapper(type);
-        process(cl, buildDeleteQuery(docMapper, indexService.keyspace(), cfName), parseElasticId(indexService, type, id).values);
-    }
-    
-    
-    public Map<String, Object> rowAsMap(final IndexService indexService, final String type, UntypedResultSet.Row row) throws IOException {
-        Map<String, Object> mapObject = new HashMap<String, Object>();
-        rowAsMap(indexService, type, row, mapObject);
-        return mapObject;
-    }
-    
-    
-    public int rowAsMap(final IndexService indexService, final String type, UntypedResultSet.Row row, Map<String, Object> mapObject) throws IOException {
-        Object[] values = rowAsArray(indexService, type, row);
-        int i=0;
-        int j=0;
-        for(ColumnSpecification colSpec: row.getColumns()) {
-            if (values[i] != null && !IdFieldMapper.NAME.equals(colSpec.name.toString())) {
-                mapObject.put(colSpec.name.toString(), values[i]);
-                j++;
-            }
-            i++;
-        }
-        return j;
-    }
-    
-    
-    public Object[] rowAsArray(final IndexService indexService, final String type, UntypedResultSet.Row row) throws IOException {
-        return rowAsArray(indexService, type, row, false);
-    }
-    
-    private Object value(FieldMapper fieldMapper, Object rowValue, boolean valueForSearch) {
-        if (fieldMapper != null) {
-            final MappedFieldType fieldType = fieldMapper.fieldType();
-            return (valueForSearch) ? fieldType.valueForDisplay( rowValue ) : fieldType.cqlValue( rowValue );
-        } else {
-            return rowValue;
-        }
-    }
-    
-    // TODO: return raw values if no mapper found.
-    public Object[] rowAsArray(final IndexService indexService, final String type, UntypedResultSet.Row row, boolean valueForSearch) throws IOException {
-        final Object values[] = new Object[row.getColumns().size()];
-        final DocumentMapper documentMapper = indexService.mapperService().documentMapper(type);
-        final DocumentFieldMappers docFieldMappers = documentMapper.mappers();
-        
-        int i = 0;
-        for (ColumnSpecification colSpec : row.getColumns()) {
-            String columnName = colSpec.name.toString();
-            CQL3Type cql3Type = colSpec.type.asCQL3Type();
-            
-            if (!row.has(columnName) || ByteBufferUtil.EMPTY_BYTE_BUFFER.equals(row.getBlob(columnName)) ) {
-                values[i++] = null;
-                continue;
-            }
-
-            if (cql3Type instanceof CQL3Type.Native) {
-                final FieldMapper fieldMapper = docFieldMappers.smartNameFieldMapper(columnName);
-                switch ((CQL3Type.Native) cql3Type) {
-                case ASCII:
-                case TEXT:
-                case VARCHAR:
-                    values[i] = row.getString(columnName);
-                    if (values[i] != null && fieldMapper == null) {
-                        ObjectMapper objectMapper = documentMapper.objectMappers().get(columnName);
-                        if (objectMapper != null && !objectMapper.isEnabled()) {
-                            // parse text as JSON Map (not enabled object)
-                            values[i] = FBUtilities.fromJsonMap(row.getString(columnName));
-                        }
-                    }
-                    break;
-                case TIMEUUID:
-                    if (fieldMapper instanceof DateFieldMapper) {
-                        // Timeuuid can be mapped to date rather than keyword.
-                        values[i] = value(fieldMapper, UUIDGen.unixTimestamp(row.getUUID(columnName)), valueForSearch);
-                        break;
-                    }
-                    values[i] = row.getUUID(columnName).toString();
-                    break;
-                case UUID:
-                    values[i] = row.getUUID(columnName).toString();
-                    break;
-                case TIMESTAMP:
-                    values[i] = value(fieldMapper, row.getTimestamp(columnName).getTime(), valueForSearch);
-                    break;
-                case DATE:
-                    values[i] = value(fieldMapper, SimpleDateSerializer.dayToTimeInMillis(row.getInt(columnName)), valueForSearch);
-                    break;
-                case TIME:
-                    values[i] = value(fieldMapper, row.getLong(columnName), valueForSearch);
-                    break;
-                case INT:
-                    values[i] = value(fieldMapper, row.getInt(columnName), valueForSearch);
-                    break;
-                case SMALLINT:
-                    values[i] = value(fieldMapper, row.getShort(columnName), valueForSearch);
-                    break;
-                case TINYINT:
-                    values[i] = value(fieldMapper, row.getByte(columnName), valueForSearch);
-                    break;
-                case BIGINT:
-                    values[i] = value(fieldMapper, row.getLong(columnName), valueForSearch);
-                    break;
-                case DOUBLE:
-                    values[i] = value(fieldMapper, row.getDouble(columnName), valueForSearch);
-                    break;
-                case FLOAT:
-                    values[i] = value(fieldMapper, row.getFloat(columnName), valueForSearch);
-                    break;
-                case BLOB:
-                    values[i] = value(fieldMapper,
-                            row.getBlob(columnName),
-                            valueForSearch);
-                    break;
-                case BOOLEAN:
-                    values[i] = value(fieldMapper, row.getBoolean(columnName), valueForSearch);
-                    break;
-                case COUNTER:
-                    logger.warn("Ignoring unsupported counter {} for column {}", cql3Type, columnName);
-                    break;
-                case INET:
-                    values[i] = value(fieldMapper, row.getInetAddress(columnName), valueForSearch);
-                    break;
-                default:
-                    logger.error("Ignoring unsupported type {} for column {}", cql3Type, columnName);
-                }
-            } else if (cql3Type.isCollection()) {
-                AbstractType<?> elementType;
-                switch (((CollectionType<?>) colSpec.type).kind) {
-                case LIST:
-                    List list;
-                    elementType = ((ListType<?>) colSpec.type).getElementsType();
-                    if (elementType instanceof UserType) {
-                        final ObjectMapper objectMapper = documentMapper.objectMappers().get(columnName);
-                        final List<ByteBuffer> lbb = row.getList(columnName, BytesType.instance);
-                        list = new ArrayList(lbb.size());
-                        for (ByteBuffer bb : lbb) {
-                            list.add(deserialize(elementType, bb, objectMapper));
-                        }
-                    } else {
-                        final FieldMapper fieldMapper = docFieldMappers.smartNameFieldMapper(columnName);
-                        final List list2 = row.getList(colSpec.name.toString(), elementType);
-                        list = new ArrayList(list2.size());
-                        for(Object v : list2) {
-                            list.add(value(fieldMapper, v, valueForSearch));
-                        }
-                    }
-                    values[i] =  (list.size() == 1) ? list.get(0) : list;
-                    break;
-                case SET :
-                    Set set;
-                    elementType = ((SetType<?>) colSpec.type).getElementsType();
-                    if (elementType instanceof UserType) {
-                        final ObjectMapper objectMapper = documentMapper.objectMappers().get(columnName);
-                        final Set<ByteBuffer> lbb = row.getSet(columnName, BytesType.instance);
-                        set = new HashSet(lbb.size());
-                        for (ByteBuffer bb : lbb) {
-                            set.add(deserialize(elementType, bb, objectMapper));
-                        }
-                    } else {
-                        final FieldMapper fieldMapper = docFieldMappers.smartNameFieldMapper(columnName);
-                        final Set set2 = row.getSet(columnName, elementType);
-                        set = new HashSet(set2.size());
-                        for(Object v : set2) {
-                            set.add( value(fieldMapper, v, valueForSearch) );
-                        }
-                    }
-                    values[i] =  (set.size() == 1) ? set.iterator().next() : set;
-                    break;
-                case MAP :
-                    Map map;
-                    if (((MapType<?,?>) colSpec.type).getKeysType().asCQL3Type() != CQL3Type.Native.TEXT) {
-                        throw new IOException("Only support map<text,?>, bad type for column "+columnName);
-                    }
-                    UTF8Type keyType = (UTF8Type) ((MapType<?,?>) colSpec.type).getKeysType();
-                    elementType = ((MapType<?,?>) colSpec.type).getValuesType();
-                    final ObjectMapper objectMapper = documentMapper.objectMappers().get(columnName);
-                    if (elementType instanceof UserType) {
-                        final Map<String, ByteBuffer> lbb = row.getMap(columnName, keyType, BytesType.instance);
-                        map = new HashMap<String , Map<String, Object>>(lbb.size());
-                        for(String key : lbb.keySet()) {
-                            map.put(key, deserialize(elementType, lbb.get(key), objectMapper.getMapper(key)));
-                        }
-                    } else {
-                        Map<String,Object> map2 = (Map<String,Object>) row.getMap(columnName, keyType, elementType);
-                        map = new HashMap<String, Object>(map2.size());
-                        for(String key : map2.keySet()) {
-                            FieldMapper subMapper = (FieldMapper)objectMapper.getMapper(key);
-                            map.put(key,  value(subMapper, map2.get(key), valueForSearch) );
-                        }
-                    }
-                    values[i] =  map;
-                    break;
-                }
-            } else if (colSpec.type instanceof UserType) {
-                ByteBuffer bb = row.getBytes(columnName);
-                values[i] = deserialize(colSpec.type, bb, documentMapper.objectMappers().get(columnName));
-            } else if (cql3Type instanceof CQL3Type.Custom) {
-                logger.warn("CQL3.Custum type not supported for column "+columnName);
-            }
-            i++;
-        }
-        return values;
-    }
-=======
->>>>>>> edb67f18
 
     public static class BlockingActionListener implements ActionListener<ClusterStateUpdateResponse> {
         private final CountDownLatch latch = new CountDownLatch(1);
