/*
 * Copyright (c) 2017 Strapdata (http://www.strapdata.com)
 * Contains some code from Elasticsearch (http://www.elastic.co)
 *
 * Licensed under the Apache License, Version 2.0 (the "License"); you may not use this file except in compliance with
 * the License. You may obtain a copy of the License at
 *
 *     http://www.apache.org/licenses/LICENSE-2.0
 *
 * Unless required by applicable law or agreed to in writing, software
 * distributed under the License is distributed on an "AS IS" BASIS,
 * WITHOUT WARRANTIES OR CONDITIONS OF ANY KIND, either express or implied.
 * See the License for the specific language governing permissions and
 * limitations under the License.
 */
package org.elassandra.index;

import com.carrotsearch.hppc.ObjectIntHashMap;
import com.carrotsearch.hppc.cursors.ObjectCursor;
import com.google.common.base.Predicate;
import com.google.common.collect.Iterables;
import com.google.common.collect.Iterators;
import com.google.common.collect.Maps;

import org.apache.cassandra.config.CFMetaData;
import org.apache.cassandra.config.ColumnDefinition;
import org.apache.cassandra.config.DatabaseDescriptor;
import org.apache.cassandra.cql3.CQL3Type;
import org.apache.cassandra.cql3.ColumnIdentifier;
import org.apache.cassandra.cql3.Operator;
import org.apache.cassandra.cql3.statements.IndexTarget;
import org.apache.cassandra.db.Clustering;
import org.apache.cassandra.db.ClusteringBound;
import org.apache.cassandra.db.ColumnFamilyStore;
import org.apache.cassandra.db.DecoratedKey;
import org.apache.cassandra.db.DeletionTime;
import org.apache.cassandra.db.PartitionColumns;
import org.apache.cassandra.db.RangeTombstone;
import org.apache.cassandra.db.ReadCommand;
import org.apache.cassandra.db.ReadExecutionController;
import org.apache.cassandra.db.SinglePartitionReadCommand;
import org.apache.cassandra.db.Slice;
import org.apache.cassandra.db.Slices;
import org.apache.cassandra.db.SystemKeyspace;
import org.apache.cassandra.db.filter.ClusteringIndexNamesFilter;
import org.apache.cassandra.db.filter.ClusteringIndexSliceFilter;
import org.apache.cassandra.db.filter.ColumnFilter;
import org.apache.cassandra.db.filter.DataLimits;
import org.apache.cassandra.db.filter.RowFilter;
import org.apache.cassandra.db.marshal.AbstractType;
import org.apache.cassandra.db.marshal.CollectionType;
import org.apache.cassandra.db.marshal.CompositeType;
import org.apache.cassandra.db.marshal.ListType;
import org.apache.cassandra.db.marshal.MapType;
import org.apache.cassandra.db.marshal.SetType;
import org.apache.cassandra.db.marshal.UTF8Type;
import org.apache.cassandra.db.partitions.PartitionIterator;
import org.apache.cassandra.db.partitions.PartitionUpdate;
import org.apache.cassandra.db.rows.Cell;
import org.apache.cassandra.db.rows.CellPath;
import org.apache.cassandra.db.rows.Row;
import org.apache.cassandra.db.rows.RowIterator;
import org.apache.cassandra.db.rows.UnfilteredRowIterator;
import org.apache.cassandra.db.rows.UnfilteredRowIterators;
import org.apache.cassandra.exceptions.InvalidRequestException;
import org.apache.cassandra.index.Index;
import org.apache.cassandra.index.IndexRegistry;
import org.apache.cassandra.index.transactions.IndexTransaction;
import org.apache.cassandra.index.transactions.IndexTransaction.Type;
import org.apache.cassandra.io.util.FileUtils;
import org.apache.cassandra.schema.IndexMetadata;
import org.apache.cassandra.serializers.SimpleDateSerializer;
import org.apache.cassandra.service.ElassandraDaemon;
import org.apache.cassandra.utils.ByteBufferUtil;
import org.apache.cassandra.utils.Pair;
import org.apache.cassandra.utils.UUIDGen;
import org.apache.cassandra.utils.concurrent.OpOrder;
import org.apache.cassandra.utils.concurrent.OpOrder.Group;
import org.apache.commons.lang3.StringUtils;
import org.apache.logging.log4j.Logger;
import org.apache.logging.log4j.message.ParameterizedMessage;
import org.apache.logging.log4j.util.Supplier;
import org.apache.lucene.document.Field;
import org.apache.lucene.document.LongPoint;
import org.apache.lucene.document.NumericDocValuesField;
import org.apache.lucene.document.SortedNumericDocValuesField;
import org.apache.lucene.document.StoredField;
import org.apache.lucene.index.IndexOptions;
import org.apache.lucene.index.IndexReaderContext;
import org.apache.lucene.index.IndexableField;
import org.apache.lucene.index.LeafReaderContext;
import org.apache.lucene.index.ReaderUtil;
import org.apache.lucene.index.Term;
import org.apache.lucene.search.BooleanClause.Occur;
import org.apache.lucene.search.BooleanQuery;
import org.apache.lucene.search.IndexOrDocValuesQuery;
import org.apache.lucene.search.IndexSearcher;
import org.apache.lucene.search.MatchAllDocsQuery;
import org.apache.lucene.search.Query;
import org.apache.lucene.search.Scorer;
import org.apache.lucene.search.TermQuery;
import org.apache.lucene.search.TermRangeQuery;
import org.apache.lucene.search.Weight;
import org.apache.lucene.search.join.BitSetProducer;
import org.apache.lucene.util.BytesRef;
import org.apache.lucene.util.CloseableThreadLocal;
import org.elassandra.cluster.SchemaManager;
import org.elassandra.cluster.Serializer;
import org.elassandra.index.ElasticSecondaryIndex.ImmutableMappingInfo.WideRowcumentIndexer.WideRowcument;
import org.elasticsearch.ElasticsearchException;
import org.elasticsearch.Version;
import org.elasticsearch.action.admin.indices.flush.FlushRequest;
import org.elasticsearch.cluster.ClusterChangedEvent;
import org.elasticsearch.cluster.ClusterState;
import org.elasticsearch.cluster.ClusterStateListener;
import org.elasticsearch.cluster.block.ClusterBlockException;
import org.elasticsearch.cluster.block.ClusterBlockLevel;
import org.elasticsearch.cluster.metadata.IndexMetaData;
import org.elasticsearch.cluster.metadata.MappingMetaData;
import org.elasticsearch.cluster.metadata.MetaData;
import org.elasticsearch.cluster.service.ClusterService;
import org.elasticsearch.common.SuppressForbidden;
import org.elasticsearch.common.bytes.BytesArray;
import org.elasticsearch.common.bytes.BytesReference;
import org.elasticsearch.common.geo.GeoPoint;
import org.elasticsearch.common.geo.builders.ShapeBuilder;
import org.elasticsearch.common.geo.parsers.ShapeParser;
import org.elasticsearch.common.logging.Loggers;
import org.elasticsearch.common.lucene.BytesRefs;
import org.elasticsearch.common.lucene.all.AllEntries;
import org.elasticsearch.common.lucene.search.Queries;
import org.elasticsearch.common.settings.Setting;
import org.elasticsearch.common.settings.Settings;
import org.elasticsearch.common.xcontent.NamedXContentRegistry;
import org.elasticsearch.common.xcontent.XContentBuilder;
import org.elasticsearch.common.xcontent.XContentFactory;
import org.elasticsearch.common.xcontent.XContentParser;
import org.elasticsearch.common.xcontent.XContentType;
import org.elasticsearch.common.xcontent.support.XContentMapValues;
import org.elasticsearch.index.IndexService;
import org.elasticsearch.index.IndexSettings;
import org.elasticsearch.index.VersionType;
import org.elasticsearch.index.engine.Engine;
import org.elasticsearch.index.engine.Engine.DeleteByQuery;
import org.elasticsearch.index.engine.Engine.IndexResult;
import org.elasticsearch.index.engine.Engine.Operation;
import org.elasticsearch.index.engine.EngineException;
import org.elasticsearch.index.mapper.BooleanFieldMapper;
import org.elasticsearch.index.mapper.ContentPath;
import org.elasticsearch.index.mapper.DateFieldMapper;
import org.elasticsearch.index.mapper.DocumentMapper;
import org.elasticsearch.index.mapper.DocumentMapperParser;
import org.elasticsearch.index.mapper.DocumentParser;
import org.elasticsearch.index.mapper.DynamicTemplate;
import org.elasticsearch.index.mapper.FieldMapper;
import org.elasticsearch.index.mapper.GeoPointFieldMapper;
import org.elasticsearch.index.mapper.GeoShapeFieldMapper;
import org.elasticsearch.index.mapper.IdFieldMapper;
import org.elasticsearch.index.mapper.IpFieldMapper;
import org.elasticsearch.index.mapper.Mapper;
import org.elasticsearch.index.mapper.MapperService;
import org.elasticsearch.index.mapper.Mapping;
import org.elasticsearch.index.mapper.MetadataFieldMapper;
import org.elasticsearch.index.mapper.NumberFieldMapper;
import org.elasticsearch.index.mapper.ObjectMapper;
import org.elasticsearch.index.mapper.ParentFieldMapper;
import org.elasticsearch.index.mapper.ParseContext;
import org.elasticsearch.index.mapper.ParseContext.Document;
import org.elasticsearch.index.mapper.ParsedDocument;
import org.elasticsearch.index.mapper.RootObjectMapper;
import org.elasticsearch.index.mapper.RoutingFieldMapper;
import org.elasticsearch.index.mapper.SeqNoFieldMapper;
import org.elasticsearch.index.mapper.SeqNoFieldMapper.SequenceIDFields;
import org.elasticsearch.index.mapper.SourceFieldMapper;
import org.elasticsearch.index.mapper.SourceToParse;
import org.elasticsearch.index.mapper.TypeParsers;
import org.elasticsearch.index.mapper.Uid;
import org.elasticsearch.index.mapper.UidFieldMapper;
import org.elasticsearch.index.mapper.VersionFieldMapper;
import org.elasticsearch.index.seqno.SequenceNumbers;
import org.elasticsearch.index.shard.IndexShard;
import org.elasticsearch.index.shard.IndexShardState;
import org.elasticsearch.indices.IndicesService;

import java.io.File;
import java.io.IOException;
import java.net.InetAddress;
import java.nio.ByteBuffer;
import java.nio.file.DirectoryIteratorException;
import java.nio.file.DirectoryStream;
import java.nio.file.Files;
import java.nio.file.Path;
import java.nio.file.attribute.FileAttribute;
import java.nio.file.attribute.PosixFilePermission;
import java.nio.file.attribute.PosixFilePermissions;
import java.util.ArrayList;
import java.util.Arrays;
import java.util.BitSet;
import java.util.Collection;
import java.util.Collections;
import java.util.Date;
import java.util.EnumSet;
import java.util.HashMap;
import java.util.HashSet;
import java.util.Iterator;
import java.util.LinkedList;
import java.util.List;
import java.util.Locale;
import java.util.Map;
import java.util.Map.Entry;
import java.util.NavigableSet;
import java.util.Optional;
import java.util.Set;
import java.util.TreeMap;
import java.util.UUID;
import java.util.concurrent.Callable;
import java.util.concurrent.locks.ReadWriteLock;
import java.util.concurrent.locks.ReentrantReadWriteLock;
import java.util.function.BiFunction;
import java.util.regex.Matcher;
import java.util.regex.Pattern;
import java.util.stream.Collectors;


/**
 * Custom secondary index for CQL3 only, should be created when mapping is applied and local shard started.
 * Index rows as documents when Elasticsearch clusterState has no write blocks and local shard is started.
 *
 * @author vroyer
 *
 */
public class ElasticSecondaryIndex implements Index, ClusterStateListener {

    public final static String ES_QUERY = "es_query";
    public final static ByteBuffer ES_QUERY_BYTE_BUFFER = ByteBufferUtil.bytes(ES_QUERY);
    public final static String ES_OPTIONS = "es_options";
    public final static ByteBuffer ES_OPTIONS_BYTE_BUFFER = ByteBufferUtil.bytes(ES_OPTIONS);

    private final static Field DEFAULT_INTERNAL_VERSION = new NumericDocValuesField(VersionFieldMapper.NAME, -1L);
    private final static Field DEFAULT_EXTERNAL_VERSION = new NumericDocValuesField(VersionFieldMapper.NAME, 1L);

    public static final Map<String, ElasticSecondaryIndex> elasticSecondayIndices = Maps.newConcurrentMap();
    public static final Pattern TARGET_REGEX = Pattern.compile("^(keys|entries|values|full)\\((.+)\\)$");
    private static final ClusteringIndexSliceFilter SKINNY_FILTER = new ClusteringIndexSliceFilter(Slices.ALL, false);

    public static boolean runsElassandra = false;

    final String index_name;
    final Logger logger;
    ClusterService clusterService;

    // updated when create/open/close/remove an ES index.
    protected final ReadWriteLock mappingInfoLock = new ReentrantReadWriteLock();
    protected volatile ImmutableMappingInfo mappingInfo;

    protected final ColumnFamilyStore baseCfs;
    protected final IndexMetadata indexMetadata;
    protected String typeName;
    protected Object[] readBeforeWriteLocks;

    ElasticSecondaryIndex(ColumnFamilyStore baseCfs, IndexMetadata indexDef) {
        this.baseCfs = baseCfs;
        this.indexMetadata = indexDef;
        this.index_name = baseCfs.keyspace.getName()+"."+baseCfs.name;
        this.typeName = SchemaManager.cfNameToType(baseCfs.keyspace.getName(), ElasticSecondaryIndex.this.baseCfs.metadata.cfName);
        this.logger = Loggers.getLogger(this.getClass().getName()+"."+baseCfs.keyspace.getName()+"."+baseCfs.name);
    }

    public static ElasticSecondaryIndex newElasticSecondaryIndex(ColumnFamilyStore baseCfs, IndexMetadata indexDef) {
        ElasticSecondaryIndex esi = elasticSecondayIndices.computeIfAbsent(baseCfs.keyspace.getName()+"."+baseCfs.name, K -> new ElasticSecondaryIndex(baseCfs, indexDef));
        return esi;
    }

    // Public because it's also used to convert index metadata into a thrift-compatible format
    public static Pair<ColumnDefinition, IndexTarget.Type> parseTarget(CFMetaData cfm, IndexMetadata indexDef)
    {
        String target = indexDef.options.get("target");
        assert target != null : String.format(Locale.ROOT,"No target definition found for index %s", indexDef.name);

        // if the regex matches then the target is in the form "keys(foo)", "entries(bar)" etc
        // if not, then it must be a simple column name and implictly its type is VALUES
        Matcher matcher = TARGET_REGEX.matcher(target);
        String columnName;
        IndexTarget.Type targetType;
        if (matcher.matches())
        {
            targetType = IndexTarget.Type.fromString(matcher.group(1));
            columnName = matcher.group(2);
        }
        else
        {
            columnName = target;
            targetType = IndexTarget.Type.VALUES;
        }

        // in the case of a quoted column name the name in the target string
        // will be enclosed in quotes, which we need to unwrap. It may also
        // include quote characters internally, escaped like so:
        //      abc"def -> abc""def.
        // Because the target string is stored in a CQL compatible form, we
        // need to un-escape any such quotes to get the actual column name
        if (columnName.startsWith("\""))
        {
            columnName = StringUtils.substring(StringUtils.substring(columnName, 1), 0, -1);
            columnName = columnName.replaceAll("\"\"", "\"");
        }

        // if it's not a CQL table, we can't assume that the column name is utf8, so
        // in that case we have to do a linear scan of the cfm's columns to get the matching one
        if (cfm.isCQLTable())
            return Pair.create(cfm.getColumnDefinition(new ColumnIdentifier(columnName, true)), targetType);
        else
            for (ColumnDefinition column : cfm.allColumns())
                if (column.name.toString().equals(columnName))
                    return Pair.create(column, targetType);

        throw new RuntimeException(String.format(Locale.ROOT,"Unable to parse targets for index %s (%s)", indexDef.name, target));
    }

    // reusable per thread context
    private CloseableThreadLocal<IndexingContext> perThreadContext = new CloseableThreadLocal<IndexingContext>() {
        @Override
        protected IndexingContext initialValue() {
            return new IndexingContext();
        }
    };

    abstract class FilterableDocument extends ParseContext.Document implements Predicate<IndexableField> {
        boolean applyFilter = false;

        public FilterableDocument(String path, Document parent) {
            super(path, parent);
        }

        public FilterableDocument() {
            super();
        }

        public void applyFilter(boolean apply) {
            applyFilter = apply;
        }

        @Override
        abstract public boolean apply(IndexableField input);

        @Override
        public Iterator<IndexableField> iterator() {
            if (applyFilter) {
                return Iterators.filter(super.iterator(), this);
            } else {
                return super.iterator();
            }
        }
    }

    public void addField(ParseContext ctx, ImmutableMappingInfo.ImmutableIndexInfo indexInfo, Mapper mapper, Object value) throws IOException {
        ParseContext context = ctx;
        if (logger.isTraceEnabled())
            logger.trace("doc[{}] class={} name={} value={}", context.docs().indexOf(context.doc()), mapper.getClass().getSimpleName(), mapper.name(), value);

        if (value == null && (!(mapper instanceof FieldMapper) || ((FieldMapper)mapper).fieldType().nullValue() == null))
            return;

        if (value instanceof Collection) {
            // flatten list or set of fields
            for(Object v : (Collection)value)
                ElasticSecondaryIndex.this.addField(context, indexInfo, mapper, v);
            return;
        }

        if (mapper instanceof GeoShapeFieldMapper) {
            GeoShapeFieldMapper geoShapeMapper = (GeoShapeFieldMapper) mapper;
            XContentParser parser = XContentType.JSON.xContent().createParser(NamedXContentRegistry.EMPTY, (String)value);
            parser.nextToken();
            ShapeBuilder shapeBuilder = ShapeParser.parse(parser);
            context.path().add(mapper.name());
            geoShapeMapper.parse(context.createExternalValueContext(shapeBuilder.build()));
            context.path().remove();
        } else if (mapper instanceof GeoPointFieldMapper) {
            GeoPointFieldMapper geoPointFieldMapper = (GeoPointFieldMapper) mapper;
            GeoPoint geoPoint;
            if (value instanceof String) {
                // geo_point stored as geohash text
                geoPoint = new GeoPoint((String)value);
                geoPointFieldMapper.parse(context, geoPoint);
            } else {
                // geo_point stored in UDT.
                Map<String, Double> geo_point =  (Map<String, Double>) value;
                geoPoint = new GeoPoint(geo_point.get(org.elasticsearch.common.geo.GeoUtils.LATITUDE), geo_point.get(org.elasticsearch.common.geo.GeoUtils.LONGITUDE));
                geoPointFieldMapper.parse(context, geoPoint);
            }
        }  else if (mapper instanceof FieldMapper) {
            ((FieldMapper)mapper).createField(context, value);
        } else if (mapper instanceof ObjectMapper) {
            final ObjectMapper objectMapper = (ObjectMapper)mapper;
            final ObjectMapper.Nested nested = objectMapper.nested();
            // see https://www.elastic.co/guide/en/elasticsearch/guide/current/nested-objects.html
            // code from DocumentParser.parseObject()
            if (nested.isNested()) {
                context = DocumentParser.nestedContext(context, objectMapper);
            }

            //ContentPath.Type origPathType = path().pathType();
            //path().pathType(objectMapper.pathType());

            if (value instanceof Map<?,?>) {
                for(Entry<String,Object> entry : ((Map<String,Object>)value).entrySet()) {
                    // see http://docs.oracle.com/javase/7/docs/api/java/util/concurrent/locks/ReentrantReadWriteLock.html for locking a cache
                    if (mapper.cqlStruct().equals(Mapper.CqlStruct.MAP))
                        indexInfo.dynamicMappingUpdateLock.readLock().lock();
                    Mapper subMapper = objectMapper.getMapper(entry.getKey());

                    if (subMapper == null) {
                        // try from the mapperService that could be updated
                        DocumentMapper docMapper = indexInfo.indexService.mapperService().documentMapper(indexInfo.type);
                        ObjectMapper newObjectMapper = docMapper.objectMappers().get(mapper.name());
                        subMapper = newObjectMapper.getMapper(entry.getKey());
                    }
                    if (subMapper == null) {
                        // dynamic field in top level map => update mapping and add the field.
                        ColumnDefinition cd = baseCfs.metadata.getColumnDefinition(mapper.cqlName());
                        if (subMapper == null && cd != null && cd.type.isCollection() && cd.type instanceof MapType) {
                            logger.debug("Updating mapping for field={} type={} value={} ", entry.getKey(), cd.type.toString(), value);
                            CollectionType ctype = (CollectionType) cd.type;
                            if (ctype.kind == CollectionType.Kind.MAP && ((MapType)ctype).getKeysType().asCQL3Type().toString().equals("text")) {
                                // upgrade to write lock
                                indexInfo.dynamicMappingUpdateLock.readLock().unlock();
                                indexInfo.dynamicMappingUpdateLock.writeLock().lock();
                                try {
                                    // Recheck objectMapper because another thread might have acquired write lock and changed state before we did.
                                    if ((subMapper = objectMapper.getMapper(entry.getKey())) == null) {
                                        final String valueType = SchemaManager.cqlMapping.get(((MapType)ctype).getValuesType().asCQL3Type().toString());
                                        final DynamicTemplate dynamicTemplate = context.docMapper().root().findTemplate(context.path(), objectMapper.name()+"."+entry.getKey(), null);

                                        // build a mapping update
                                        Map<String,Object> objectMapping = (Map<String,Object>) ((Map<String,Object>)indexInfo.mapping.get("properties")).get(mapper.name());
                                        XContentBuilder builder = XContentFactory.jsonBuilder()
                                                .startObject()
                                                .startObject(context.docMapper().type())
                                                .startObject("properties")
                                                .startObject(mapper.name());
                                        boolean hasProperties = false;
                                        for(String key : objectMapping.keySet()) {
                                            if (key.equals("properties")) {
                                                Map<String,Object> props = (Map<String,Object>)objectMapping.get(key);
                                                builder.startObject("properties");
                                                for(String key2 : props.keySet()) {
                                                    builder.field(key2, props.get(key2));
                                                }
                                                builder.field(entry.getKey(), (dynamicTemplate != null) ? dynamicTemplate.mappingForName(entry.getKey(), valueType) : new HashMap<String,String>() {{ put("type", valueType); }});
                                                builder.endObject();
                                                hasProperties = true;
                                            } else {
                                                builder.field(key, objectMapping.get(key));
                                            }
                                        }
                                        if (!hasProperties) {
                                            builder.startObject("properties");
                                            builder.field(entry.getKey(), (dynamicTemplate != null) ? dynamicTemplate.mappingForName(entry.getKey(), valueType) : new HashMap<String,String>() {{ put("type", valueType); }});
                                            builder.endObject();
                                        }
                                        builder.endObject().endObject().endObject().endObject();
                                        String mappingUpdate = builder.string();
                                        logger.info("updating mapping={}", mappingUpdate);

                                        ElasticSecondaryIndex.this.clusterService.blockingMappingUpdate(indexInfo.indexService, context.docMapper().type(), mappingUpdate);
                                        DocumentMapper docMapper = indexInfo.indexService.mapperService().documentMapper(indexInfo.type);
                                        ObjectMapper newObjectMapper = docMapper.objectMappers().get(mapper.name());
                                        subMapper = newObjectMapper.getMapper(entry.getKey());
                                        //assert subMapper != null : "dynamic subMapper not found for nested field ["+entry.getKey()+"]";
                                    }
                                } catch (Exception e) {
                                    logger.error("error while updating mapping",e);
                                } finally {
                                    // Downgrade by acquiring read lock before releasing write lock
                                    indexInfo.dynamicMappingUpdateLock.readLock().lock();
                                    indexInfo.dynamicMappingUpdateLock.writeLock().unlock();
                                }
                            }
                        } else {
                            logger.error("Unexpected subfield={} for field={} column type={}, ignoring value={}",
                                    entry.getKey(), mapper != null ? mapper.name() : null, cd != null && cd.type != null ? cd.type.asCQL3Type().toString() : null, entry.getValue());
                        }
                    }

                    try {
                        if (subMapper != null) {
                            ElasticSecondaryIndex.this.addField(context, indexInfo, subMapper, entry.getValue());
                        } else {
                            logger.error("submapper not found for nested field [{}]", entry.getKey());
                        }
                    } finally {
                        if (mapper.cqlStruct().equals(Mapper.CqlStruct.MAP))
                            indexInfo.dynamicMappingUpdateLock.readLock().unlock();
                    }
                }
            } else {
                if (context.docMapper().type().equals("percolator")) {
                    // store percolator query as source.
                    String sourceQuery = "{\"query\":"+value+"}";
                    if (logger.isDebugEnabled())
                        logger.debug("Store percolate query={}", sourceQuery);

                    BytesReference source = new BytesArray(sourceQuery);
                    context.source( source );
                    BytesRef ref = source.toBytesRef();
                    context.doc().add(new StoredField(SourceFieldMapper.NAME, ref.bytes, ref.offset, ref.length));
                }
            }

            // restore the enable path flag
            if (nested.isNested()) {
                DocumentParser.nested(context, nested);
            }
        }
    }

    public class IndexingContext extends ParseContext {
        private ImmutableMappingInfo.ImmutableIndexInfo indexInfo;
        private final ContentPath path = new ContentPath(0);
        private DocumentMapper docMapper;
        private Document document;
        private String id;
        private String parent;
        private Field version, uid;
        private final List<Document> documents = new ArrayList<Document>();
        private AllEntries allEntries = new AllEntries();
        private float docBoost = 1.0f;
        private List<Mapper> dynamicMappers = null;

        private boolean hasStaticField = false;
        private boolean finalized = false;
        private BytesReference source;
        private Object externalValue = null;

        public IndexingContext() {
        }

        public IndexingContext(ImmutableMappingInfo.ImmutableIndexInfo ii, Uid uid) {
            this.indexInfo = ii;
            this.docMapper = ii.indexService.mapperService().documentMapper(uid.type());
            assert this.docMapper != null;
            this.document = ii.indexStaticOnly() ? new StaticDocument("", null, uid) : new Document();
            this.documents.add(this.document);
        }

        public void reset(ImmutableMappingInfo.ImmutableIndexInfo ii, Uid uid) {
            this.indexInfo = ii;
            this.docMapper = ii.indexService.mapperService().documentMapper(uid.type());
            assert this.docMapper != null;
            this.document = ii.indexStaticOnly() ? new StaticDocument("", null, uid) : new Document();
            this.documents.clear();
            this.documents.add(this.document);
            this.id = uid.id();
            this.uid = new Field(UidFieldMapper.NAME, uid.toBytesRef(), UidFieldMapper.Defaults.FIELD_TYPE);
            this.allEntries = (this.docMapper.allFieldMapper().enabled()) ? new AllEntries() : null;
            this.docBoost = 1.0f;
            this.dynamicMappers = null;
            this.parent = null;
            this.externalValue = null;
        }

        @Override
        public ParseContext createNestedContext(String fullPath) {
            final Document doc = (baseCfs.metadata.hasStaticColumns()) ? new StaticDocument(fullPath, doc(), new Uid(docMapper.type(), id)) : new Document(fullPath, doc());
            addDoc(doc);
            return switchDoc(doc);
        }

        public void endNestedDocument() {
            this.document = doc().getParent();
        }

        @Override
        public boolean externalValueSet() {
            return (externalValue != null);
        }

        @Override
        public Object externalValue() {
            if (externalValue == null)
                throw new IllegalStateException("External value is not set");
            return externalValue;
        }

        @Override
        public void finalize() {
            // reverse the order of docs for nested docs support, parent should be last
            if (!finalized) {
                if (this.documents.size() > 1) {
                    Collections.reverse(this.documents);
                }
                // apply doc boost
                /*
                if (docBoost() != 1.0f) {
                    final Set<String> encounteredFields = Sets.newHashSet();
                    for (ParseContext.Document doc : this.documents) {
                        encounteredFields.clear();
                        for (IndexableField field : doc) {
                            if (field.fieldType().indexOptions() != IndexOptions.NONE && !field.fieldType().omitNorms()) {
                                if (!encounteredFields.contains(field.name())) {
                                    ((Field) field).setBoost(docBoost() * field.boost());
                                    encounteredFields.add(field.name());
                                }
                            }
                        }
                    }
                }
                */
            }
        }

        public boolean hasStaticField() {
            return hasStaticField;
        }

        public void setStaticField(boolean hasStaticField) {
            this.hasStaticField = hasStaticField;
        }

        @Override
        public DocumentMapperParser docMapperParser() {
            return null;
        }

        public String index() {
            return indexInfo.name;
        }

        @Override
        public Settings indexSettings() {
            return indexInfo.indexService.clusterService().getSettings();
        }

        @Override
        public String type() {
            return this.docMapper.type();
        }

        @Override
        public SourceToParse sourceToParse() {
            return null;
        }


        public BytesReference source() {
            return this.source;
        }


        @Override
        public void source(BytesReference source) {
            this.source = source;
        }

        @Override
        public ContentPath path() {
            return path;
        }

        @Override
        public XContentParser parser() {
            return null;
        }

        @Override
        public Document rootDoc() {
            return documents.get(0);
        }

        @Override
        public List<Document> docs() {
            return this.documents;
        }

        @Override
        public Document doc() {
            return this.document;
        }

        @Override
        public void addDoc(Document doc) {
            this.documents.add(doc);
        }

        @Override
        public RootObjectMapper root() {
            return docMapper.root();
        }

        @Override
        public DocumentMapper docMapper() {
            return this.docMapper;
        }


        @Override
        public MapperService mapperService() {
            return indexInfo.indexService.mapperService();
        }

        @Override
        public String id() {
            return id;
        }

        /**
         * Really, just the id mapper should set this.
         */
        public void id(String id) {
            this.id = id;
        }

        public String parent() {
            return parent;
        }

        public void parent(String parent) {
            this.parent = parent;
        }


        public Field uid() {
            return this.uid;
        }

        /**
         * Really, just the uid mapper should set this.
         */
        public void uid(Field uid) {
            this.uid = uid;
        }

        @Override
        public Field version() {
            return this.version;
        }

        @Override
        public void version(Field version) {
            this.version = version;
        }

        @Override
        public AllEntries allEntries() {
            return this.allEntries;
        }

        @Override
        public void addDynamicMapper(Mapper mapper) {
            if (this.dynamicMappers == null)
                this.dynamicMappers = new ArrayList<>();
            dynamicMappers.add(mapper);
        }

        @Override
        public List<Mapper> getDynamicMappers() {
            return dynamicMappers;
        }


        @Override
        public SequenceIDFields seqID() {
            return SeqNoFieldMapper.SequenceIDFields.emptySeqID();
        }

        @Override
        public void seqID(SequenceIDFields seqID) {
        }

        class StaticDocument extends FilterableDocument {
            Uid uid;
            public StaticDocument(String path, Document parent, Uid uid) {
                super(path, parent);
                this.uid = uid;
            }

            @Override
            public boolean apply(IndexableField input) {
                if (MapperService.isMetadataField(input.name())) {
                    return true;
                }
                int x = input.name().indexOf('.');
                String colName = (x > 0) ? input.name().substring(0,x) : input.name();
                int idx = indexInfo.indexOf(colName);
                return idx < baseCfs.metadata.partitionKeyColumns().size() || indexInfo.isStaticField(idx) ;
            }
        }

    }

    static Pattern synchronousRefreshPattern = Pattern.compile(System.getProperty(ClusterService.SETTING_SYSTEM_SYNCHRONOUS_REFRESH, "(\\.kibana.*)"));

    final class ImmutableMappingInfo {

        class ImmutableIndexInfo  {
            final String name;
            final String type;
            final boolean refresh;
            final boolean snapshot;
            final boolean includeNodeId;
            final IndexService indexService;
            final Map<String,Object> mapping;
            final boolean index_static_columns;
            final boolean index_static_only;
            final boolean index_on_compaction;
            final boolean index_static_document;
            final boolean versionLessEngine;
            final boolean insert_only;

            Mapper[] mappers;   // inititalized in the ImmutableMappingInfo constructor.
            ReadWriteLock dynamicMappingUpdateLock;
            volatile boolean updated = false;

            public ImmutableIndexInfo(String name, IndexService indexService, MappingMetaData mappingMetaData, MetaData metadata, boolean versionLessEngine) throws IOException {
                this.name = name;
                this.versionLessEngine = versionLessEngine;
                this.indexService = indexService;
                this.mapping = mappingMetaData.sourceAsMap();
                this.type = mappingMetaData.type();

                Map<String,Object> mappingMap = mappingMetaData.getSourceAsMap();
                Map<String,Object> metaMap = (mappingMap == null) ? null : (Map<String,Object>)mappingMap.get("_meta");
<<<<<<< HEAD
                
                this.refresh = getMetaSettings(metadata.settings(), metaMap, IndexMetaData.INDEX_SYNCHRONOUS_REFRESH_SETTING) || synchronousRefreshPattern.matcher(name).matches();
                logger.debug("index.type=[{}.{}] {}=[{}]", name, this.type, IndexMetaData.INDEX_SYNCHRONOUS_REFRESH_SETTING.getKey(), refresh);
                
                this.snapshot = getMetaSettings(metadata.settings(), metaMap, IndexMetaData.INDEX_SNAPSHOT_WITH_SSTABLE_SETTING);
                this.includeNodeId = getMetaSettings(metadata.settings(), metaMap, IndexMetaData.INDEX_INCLUDE_NODE_ID_SETTING);
                
                this.index_on_compaction = getMetaSettings(metadata.settings(), metaMap, IndexMetaData.INDEX_INDEX_ON_COMPACTION_SETTING);
                this.index_static_columns = getMetaSettings(metadata.settings(), metaMap, IndexMetaData.INDEX_INDEX_STATIC_COLUMNS_SETTING);
                this.index_static_only = getMetaSettings(metadata.settings(), metaMap, IndexMetaData.INDEX_INDEX_STATIC_ONLY_SETTING);
                this.index_static_document = getMetaSettings(metadata.settings(), metaMap, IndexMetaData.INDEX_INDEX_STATIC_DOCUMENT_SETTING);
                this.insert_only = getMetaSettings(metadata.settings(), metaMap, IndexMetaData.INDEX_INDEX_INSERT_ONLY_SETTING);
                
=======

                this.refresh = getMetaSettings(metadata.settings(), indexService.getIndexSettings(), metaMap, IndexMetaData.INDEX_SYNCHRONOUS_REFRESH_SETTING) || synchronousRefreshPattern.matcher(name).matches();
                logger.debug("index.type=[{}.{}] {}=[{}]", name, this.type, IndexMetaData.INDEX_SYNCHRONOUS_REFRESH_SETTING.getKey(), refresh);

                this.snapshot = getMetaSettings(metadata.settings(), indexService.getIndexSettings(), metaMap, IndexMetaData.INDEX_SNAPSHOT_WITH_SSTABLE_SETTING);
                this.includeNodeId = getMetaSettings(metadata.settings(), indexService.getIndexSettings(), metaMap, IndexMetaData.INDEX_INCLUDE_NODE_ID_SETTING);

                this.index_on_compaction = getMetaSettings(metadata.settings(), indexService.getIndexSettings(), metaMap, IndexMetaData.INDEX_INDEX_ON_COMPACTION_SETTING);
                this.index_static_columns = getMetaSettings(metadata.settings(), indexService.getIndexSettings(), metaMap, IndexMetaData.INDEX_INDEX_STATIC_COLUMNS_SETTING);
                this.index_static_only = getMetaSettings(metadata.settings(), indexService.getIndexSettings(), metaMap, IndexMetaData.INDEX_INDEX_STATIC_ONLY_SETTING);
                this.index_static_document = getMetaSettings(metadata.settings(), indexService.getIndexSettings(), metaMap, IndexMetaData.INDEX_INDEX_STATIC_DOCUMENT_SETTING);
                this.insert_only = getMetaSettings(metadata.settings(), indexService.getIndexSettings(), metaMap, IndexMetaData.INDEX_INDEX_INSERT_ONLY_SETTING);

>>>>>>> edb67f18
                // lazy lock array initialization if needed
                if (!this.insert_only && readBeforeWriteLocks == null) {
                    synchronized(ElasticSecondaryIndex.this) {
                        if (readBeforeWriteLocks == null) {
                            readBeforeWriteLocks = new Object[DatabaseDescriptor.getConcurrentWriters() * 128];
                            for(int i=0; i < readBeforeWriteLocks.length; i++)
                                readBeforeWriteLocks[i] = new Object();
                        }
                    }
                }
            }

            // get _meta, index, cluster or system settings.
            public boolean getMetaSettings(Settings metadataSettings, Map<String,Object> metaMap, Setting indexSetting) {
                boolean value = false;
                IndexSettings indexSettings = indexService.getIndexSettings();
                String key = indexSetting.getKey().substring(IndexMetaData.INDEX_SETTING_PREFIX.length());
                if (metaMap != null && metaMap.get(key) != null) {
                    value = XContentMapValues.nodeBooleanValue(metaMap.get(key));
                    logger.debug("index.type=[{}.{}] {}=[{}] in _meta settings", name, this.type, key, value);
                } else if (indexSettings.getValue(indexSetting) != null){
                    value = (Boolean)indexSettings.getValue(indexSetting);
                    logger.debug("index.type=[{}.{}] {}=[{}] in index setting", name, this.type, key, value);
                } 
                return value;
            }

            public int indexOf(String f) {
                return ImmutableMappingInfo.this.fieldsToIdx.getOrDefault(f, -1);
            }

            public boolean isStaticField(int idx) {
                return (staticColumns == null) ? false : staticColumns.get(idx);
            }

            public IndexShard shard() {
                final IndexShard indexShard = indexService.getShardOrNull(0);
                if (indexShard == null) {
                    logger.debug("No such shard {}.0", name);
                    return null;
                }
                if (indexShard.state() != IndexShardState.STARTED) {
                    logger.debug("Shard {}.0 not started", name);
                    return null;
                }
                return indexShard;
            }

            public void refresh() {
                if (this.refresh) {
                    IndexShard shard = shard();
                    if (shard != null) {
                        try {
                            shard.refresh("synchronous_refresh");
                        } catch (Throwable e) {
                            logger.error("error", e);
                        }
                    }
                }
            }

            public void deleteByQuery(final Object pkCols[], RangeTombstone tombstone) {
                IndexShard shard = shard();
                if (shard != null) {
                    Slice slice = tombstone.deletedSlice();
                    ClusteringBound start = slice.start();
                    ClusteringBound end = slice.end();

                    DocumentMapper docMapper = indexService.mapperService().documentMapper(typeName);
                    BooleanQuery.Builder builder = new BooleanQuery.Builder();

                    int partitionKeyLen = baseCfs.metadata.partitionKeyColumns().size();

                    // build the primary key part of the delete by query
                    int i = 0;
                    for(ColumnDefinition cd : baseCfs.metadata.primaryKeyColumns()) {
                        if (i >= (partitionKeyLen + Math.max(start.size(), end.size())))
                            break;

                        if (indexedPkColumns[i]) {
                            FieldMapper mapper = docMapper.mappers().smartNameFieldMapper(cd.name.toString());
                            Query q;
                            if (i < partitionKeyLen) {
                                q = buildQuery( cd, mapper, pkCols[i], pkCols[i], true, true);
                            } else {
                                ByteBuffer startByteBuffer = null, endByteBuffer = null;
                                boolean startIsInclusive = true, endIsInclusive = true;
                                if (i - partitionKeyLen < start.size()) {
                                    startByteBuffer = start.get(i - partitionKeyLen);
                                    startIsInclusive = start.isInclusive();
                                }
                                if (i - partitionKeyLen < end.size()) {
                                    endByteBuffer = end.get(i - partitionKeyLen);
                                    endIsInclusive = end.isInclusive();
                                }
                                q = buildQuery( cd, mapper, startByteBuffer, endByteBuffer, startIsInclusive, endIsInclusive);
                            }
                            builder.add(q , Occur.FILTER);
                        }
                        i++;
                    }

                    Query query = builder.build();
                    if (logger.isDebugEnabled()) {
                        logger.debug("delete rangeTombstone={} from ks.cf={}.{} query={} in elasticsearch index=[{}]",
                        		tombstone.deletedSlice().toString(baseCfs.metadata), baseCfs.metadata.ksName, baseCfs.name, query, name);
                    }
                    if (!updated)
                        updated = true;
                    DeleteByQuery deleteByQuery = buildDeleteByQuery(shard.indexService(), query);
                    shard.getEngine().delete(deleteByQuery);
                }
            }

            /**
             * Build range query to remove a row slice.
             * @param cd
             * @param mapper
             * @param lower
             * @param upper
             * @param includeLower
             * @param includeUpper
             * @return
             */
            private Query buildQuery(ColumnDefinition cd, FieldMapper mapper, ByteBuffer lower, ByteBuffer upper, boolean includeLower, boolean includeUpper) {
                Object start = lower == null ? null : cd.type.compose(lower);
                Object end = upper == null ? null : cd.type.compose(upper);
                return buildQuery(cd, mapper, start, end, includeLower, includeUpper);
            }

            @SuppressForbidden(reason="unchecked")
            private Query buildQuery(ColumnDefinition cd, FieldMapper mapper, Object start, Object end, boolean includeLower, boolean includeUpper) {
                Query query = null;
                if (mapper != null) {
                    CQL3Type cql3Type = cd.type.asCQL3Type();
                    if (cql3Type instanceof CQL3Type.Native) {
                        switch ((CQL3Type.Native) cql3Type) {
                        case ASCII:
                        case TEXT:
                        case VARCHAR:
                            query = start != null && end != null && ((Comparable)start).compareTo(end) == 0 ?
                                    new TermQuery(new Term(mapper.name(),  BytesRefs.toBytesRef(start))) :
                                    new TermRangeQuery(mapper.name(),  BytesRefs.toBytesRef(start),  BytesRefs.toBytesRef(end), includeLower, includeUpper);
                            break;
                        case INT:
                            query = start != null && end != null && ((Comparable)start).compareTo(end) == 0 ?
                                    NumberFieldMapper.NumberType.INTEGER.termQuery(mapper.name(), start) :
                                    NumberFieldMapper.NumberType.INTEGER.rangeQuery(mapper.name(), start, end, includeLower, includeUpper, mapper.fieldType().hasDocValues());
                            break;
                        case SMALLINT:
                            query = start != null && end != null && ((Comparable)start).compareTo(end) == 0 ?
                                    NumberFieldMapper.NumberType.SHORT.termQuery(mapper.name(), start) :
                                    NumberFieldMapper.NumberType.SHORT.rangeQuery(mapper.name(), start, end, includeLower, includeUpper, mapper.fieldType().hasDocValues());
                            break;
                        case TINYINT:
                            query = start != null && end != null && ((Comparable)start).compareTo(end) == 0 ?
                                    NumberFieldMapper.NumberType.BYTE.termQuery(mapper.name(), start) :
                                    NumberFieldMapper.NumberType.BYTE.rangeQuery(mapper.name(), start, end, includeLower, includeUpper, mapper.fieldType().hasDocValues());
                            break;
                        case INET:
                            IpFieldMapper ipMapper = (IpFieldMapper)mapper;
                            query = start != null && end != null && ((InetAddress)start).equals(end) ?
                                    ipMapper.fieldType().termQuery(start, null) :
                                    ipMapper.fieldType().rangeQuery(start, end, includeLower, includeUpper, null);
                            break;
                        case DATE: {
                                DateFieldMapper dateMapper = (DateFieldMapper)mapper;
                                int l, u;
                                if (start == null) {
                                    l = Integer.MIN_VALUE;
                                } else {
                                    l = (Integer)start;
                                    if (includeLower == false) {
                                        ++l;
                                    }
                                }
                                if (end == null) {
                                    u = Integer.MAX_VALUE;
                                } else {
                                    u = (Integer)end;
                                    if (includeUpper == false) {
                                        --u;
                                    }
                                }
                                query = LongPoint.newRangeQuery(dateMapper.name(), SimpleDateSerializer.dayToTimeInMillis(l), SimpleDateSerializer.dayToTimeInMillis(u));
                                if (dateMapper.fieldType().hasDocValues()) {
                                    Query dvQuery = SortedNumericDocValuesField.newSlowRangeQuery(dateMapper.name(), l, u);
                                    query = new IndexOrDocValuesQuery(query, dvQuery);
                                }
                            }
                            break;
                        case TIMESTAMP: {
                                DateFieldMapper dateMapper = (DateFieldMapper)mapper;
                                long l, u;
                                if (start == null) {
                                    l = Long.MIN_VALUE;
                                } else {
                                    l = ((Date)start).getTime();
                                    if (includeLower == false) {
                                        ++l;
                                    }
                                }
                                if (end == null) {
                                    u = Long.MAX_VALUE;
                                } else {
                                    u = ((Date)end).getTime();
                                    if (includeUpper == false) {
                                        --u;
                                    }
                                }
                                query = LongPoint.newRangeQuery(dateMapper.name(), l, u);
                                if (dateMapper.fieldType().hasDocValues()) {
                                    Query dvQuery = SortedNumericDocValuesField.newSlowRangeQuery(dateMapper.name(), l, u);
                                    query = new IndexOrDocValuesQuery(query, dvQuery);
                                }
                            }
                            break;
                        case BIGINT:
                            query = start != null && end != null && ((Comparable)start).compareTo(end) == 0 ?
                                    NumberFieldMapper.NumberType.LONG.termQuery(mapper.name(), start) :
                                    NumberFieldMapper.NumberType.LONG.rangeQuery(mapper.name(), start, end, includeLower, includeUpper, mapper.fieldType().hasDocValues());
                            break;
                        case DOUBLE:
                            query = start != null && end != null && ((Comparable)start).compareTo(end) == 0 ?
                                    NumberFieldMapper.NumberType.DOUBLE.termQuery(mapper.name(), start) :
                                    NumberFieldMapper.NumberType.DOUBLE.rangeQuery(mapper.name(), start, end, includeLower, includeUpper, mapper.fieldType().hasDocValues());
                            break;
                        case FLOAT:
                            query = start != null && end != null && ((Comparable)start).compareTo(end) == 0 ?
                                    NumberFieldMapper.NumberType.FLOAT.termQuery(mapper.name(), start) :
                                    NumberFieldMapper.NumberType.FLOAT.rangeQuery(mapper.name(), start, end, includeLower, includeUpper, mapper.fieldType().hasDocValues());
                            break;
                        case TIMEUUID:
                            if (start != null && end != null && ((Comparable)start).compareTo(end) == 0) {
                                query = (mapper instanceof DateFieldMapper) ?
                                         NumberFieldMapper.NumberType.LONG.termQuery(mapper.name(), UUIDGen.unixTimestamp((UUID) start)) :
                                         new TermQuery(new Term(mapper.name(), BytesRefs.toBytesRef(start)));
                            } else {
                                if (mapper instanceof DateFieldMapper) {
                                    long l = (start == null) ? Long.MIN_VALUE : UUIDGen.unixTimestamp((UUID) start);
                                    long u = (end == null) ? Long.MAX_VALUE : UUIDGen.unixTimestamp((UUID) end);
                                    query = NumberFieldMapper.NumberType.LONG.rangeQuery(mapper.name(), l, u,  includeLower, includeUpper, mapper.fieldType().hasDocValues());
                                } else {
                                    query = new TermRangeQuery(mapper.name(), BytesRefs.toBytesRef(start),  BytesRefs.toBytesRef(end), includeLower, includeUpper);
                                }
                            }
                            break;
                        case UUID:
                            query = start != null && end != null && ((Comparable)start).compareTo(end) == 0 ?
                                    new TermQuery(new Term(mapper.name(), BytesRefs.toBytesRef(start))) :
                                    new TermRangeQuery(mapper.name(), BytesRefs.toBytesRef(start), BytesRefs.toBytesRef(end), includeLower, includeUpper);
                            break;
                        case BOOLEAN:
                            query = ((BooleanFieldMapper)mapper).fieldType().rangeQuery(start, end, includeLower, includeUpper, null);
                            break;
                        case DECIMAL:
                            throw new UnsupportedOperationException("Unsupported type [decimal] in primary key");
                        case BLOB:
                            throw new UnsupportedOperationException("Unsupported type [blob] in primary key");
                        }
                    }
                } else {
                    throw new UnsupportedOperationException("Object type in primary key not supported");
                }
                return query;
            }

            public boolean indexStaticOnly() {
                return this.index_static_only;
            }

            @Override
            public String toString() {
                return this.name;
            }
        }

        class ImmutablePartitionFunction {
            final String name;
            final String pattern;
            final String[] fields;      // indexed fields used in the partition function
            final int[]    fieldsIdx;   // column position in Rowcument.values
            final Set<String> indices;  // associated indices
            final PartitionFunction partitionFunction;

            ImmutablePartitionFunction(String[] args) {
                this(args, new MessageFormatPartitionFunction());
            }

            ImmutablePartitionFunction(String[] args, PartitionFunction partitionFunc) {
                this.name = args[0];
                this.pattern = args[1];
                this.fields = new String[args.length-2];
                this.fieldsIdx = new int[args.length-2];
                System.arraycopy(args, 2, this.fields, 0, args.length-2);
                this.indices = new HashSet<String>();
                this.partitionFunction = partitionFunc;
            }

            // values = indexed values in the same order as MappingInfo.fields
            String indexName(Object[] values) {
                Object[] args = new Object[fields.length];
                for(int i=0; i < fieldsIdx.length; i++)
                    args[i] = (fieldsIdx[i] < values.length) ? values[fieldsIdx[i]] : null;
                return partitionFunction.format(pattern, args);
            }

            @Override
            public String toString() {
                return this.name;
            }
        }


        final Map<String, ImmutablePartitionFunction> partitionFunctions;
        final ImmutableIndexInfo[] indices;
        final ObjectIntHashMap<String> indexToIdx;
        final ObjectIntHashMap<String> fieldsToIdx;
        final ColumnFilter columnFilter;
        final BitSet staticColumns;
        final boolean indexSomeStaticColumnsOnWideRow;
        final boolean[] indexedPkColumns;   // bit mask of indexed PK columns.
        final long metadataVersion;
        final String metadataClusterUUID;
        final String nodeId;
        final boolean indexOnCompaction;  // true if at least one index has index_on_compaction=true;
        final boolean indexInsertOnly;    // true if all indices have index_append_only=true

        ImmutableMappingInfo(final ClusterState state) {
            this.metadataVersion = state.metaData().version();
            this.metadataClusterUUID = state.metaData().clusterUUID();
            this.nodeId = state.nodes().getLocalNodeId();

            if (state.blocks().hasGlobalBlock(ClusterBlockLevel.WRITE)) {
                logger.debug("global write blocked");
                this.indices = null;
                this.indexToIdx = null;
                this.fieldsToIdx = null;
                this.columnFilter = null;
                this.staticColumns = null;
                this.indexSomeStaticColumnsOnWideRow = false;
                this.indexedPkColumns = null;
                this.partitionFunctions = null;
                this.indexOnCompaction = false;
                this.indexInsertOnly = false;
                return;
            }

            Map<String, Boolean> fieldsMap = new HashMap<String, Boolean>();
            Map<String, ImmutablePartitionFunction> partFuncs = null;
            List<ImmutableIndexInfo> indexList = new ArrayList<ImmutableIndexInfo>();

            for(IndexMetaData indexMetaData:state.metaData()) {
                if (!ElasticSecondaryIndex.this.baseCfs.metadata.ksName.equals(indexMetaData.keyspace()))
                   continue;

                String index = indexMetaData.getIndex().getName();
                MappingMetaData mappingMetaData = indexMetaData.mapping(typeName);

                if (mappingMetaData == null)
                    continue;

                if (indexMetaData.getState() != IndexMetaData.State.OPEN) {
                    if (logger.isDebugEnabled())
                        logger.debug("ignore, index=[{}] not OPEN", index);
                    continue;
                }

                ClusterBlockException clusterBlockException = state.blocks().indexBlockedException(ClusterBlockLevel.WRITE, index);
                if (clusterBlockException != null) {
                    if (logger.isInfoEnabled())
                        logger.info("ignore, index=[{}] blocked blocks={}", index, clusterBlockException.blocks());
                    continue;
                }

                try {
                    Map<String,Object> mappingMap = mappingMetaData.getSourceAsMap();
                        // #181 IndiceService is available when activated and before Node start.
                        IndicesService indicesService = ElasticSecondaryIndex.this.clusterService.getIndicesService();
                        IndexService indexService = indicesService.indexService(indexMetaData.getIndex());
                        if (indexService == null) {
                            logger.error("indexService not available for [{}], ignoring" , index);
                            continue;
                        }
                        ImmutableIndexInfo indexInfo = new ImmutableIndexInfo(index, indexService, mappingMetaData, state.metaData(), IndexMetaData.isIndexUsingVersionLessEngine(indexMetaData.getSettings()));
                        indexList.add(indexInfo);

                        Map<String,Object> props = (Map<String,Object>)mappingMap.computeIfAbsent("properties", s -> new HashMap<>());
                        for(String fieldName : props.keySet() ) {
                            Map<String,Object> fieldMap = (Map<String,Object>)props.get(fieldName);
                            if (fieldMap.get("enabled") == null || XContentMapValues.nodeBooleanValue(fieldMap.get("enabled"))) {
                                boolean mandartory = (fieldMap.get(TypeParsers.CQL_MANDATORY) == null || XContentMapValues.nodeBooleanValue(fieldMap.get(TypeParsers.CQL_MANDATORY)));
                                if (fieldsMap.get(fieldName) != null) {
                                    mandartory = mandartory || fieldsMap.get(fieldName);
                                }
                                fieldsMap.put(fieldName, mandartory);
                            }
                        }
                        if (mappingMetaData.hasParentField()) {
                            Map<String,Object> parentsProps = (Map<String,Object>)mappingMap.get(ParentFieldMapper.NAME);
                            String pkColumns = (String)parentsProps.get(ParentFieldMapper.CQL_PARENT_PK);
                            if (pkColumns == null) {
                                fieldsMap.put(ParentFieldMapper.NAME,true);
                            } else {
                                for(String colName : pkColumns.split(","))
                                    fieldsMap.put(colName, true);
                            }
                        }

                        String[] pf = indexMetaData.partitionFunction();
                        if (pf != null) {
                            if (partFuncs == null)
                                partFuncs = new HashMap<String, ImmutablePartitionFunction>();
                            ImmutablePartitionFunction func = partFuncs.get(pf[0]);
                            if (func == null) {
                                func = new ImmutablePartitionFunction(pf, indexMetaData.partitionFunctionClass());
                                partFuncs.put(func.name, func);
                            }
                            if (!func.pattern.equals(pf[1])) {
                                logger.error("Partition function [{}] is defined with two different partterns [{}] and [{}]", pf[0], func.pattern, pf[1]);
                            }
                            func.indices.add(index);
                        }
                } catch (IOException e) {
                    logger.error("Unexpected error index=[{}]", e, index);
                }
            }

            if (indexList.size() == 0) {
                if (logger.isTraceEnabled())
                    logger.trace("No active elasticsearch index for keyspace.table=[{}.{}] state={}",baseCfs.metadata.ksName, baseCfs.name, state);
                this.indices = null;
                this.indexToIdx = null;
                this.fieldsToIdx = null;
                this.columnFilter = null;
                this.staticColumns = null;
                this.indexSomeStaticColumnsOnWideRow = false;
                this.indexedPkColumns = null;
                this.partitionFunctions = null;
                this.indexOnCompaction = false;
                this.indexInsertOnly = false;
                return;
            }

            // build indices array and indexToIdx map
            this.indices = new ImmutableIndexInfo[indexList.size()];
            this.indexToIdx = new ObjectIntHashMap<String>(indexList.size());
            for(int i = 0; i < indexList.size(); i++) {
                indices[i] = indexList.get(i);
                indexToIdx.put(indexList.get(i).name, i);
            }

            // order fields with pk columns first
            final String[] fields = new String[fieldsMap.size()];
            final int pkLength = baseCfs.metadata.partitionKeyColumns().size()+baseCfs.metadata.clusteringColumns().size();
            this.indexedPkColumns = new boolean[pkLength];
            int j=0, l=0;
            for(ColumnDefinition cd : Iterables.concat(baseCfs.metadata.partitionKeyColumns(), baseCfs.metadata.clusteringColumns())) {
                indexedPkColumns[l] = fieldsMap.containsKey(cd.name.toString());
                if (indexedPkColumns[l])
                    fields[j++] = cd.name.toString();
                l++;
            }
            for(String f : fieldsMap.keySet()) {
                boolean alreadyInFields = false;
                for(int k=0; k < j; k++) {
                    if (f.equals(fields[k])) {
                        alreadyInFields = true;
                        break;
                    }
                }
                if (!alreadyInFields) {
                    fields[j++] = f;
                }
            }
            // build a map for fields, as it is O(1) rather than O(n) for an array.
            this.fieldsToIdx = new ObjectIntHashMap<String>(fields.length);
            for(int i=0; i < fields.length; i++)
                this.fieldsToIdx.put(fields[i], i);

            this.staticColumns = (baseCfs.metadata.hasStaticColumns()) ? new BitSet(fields.length) : null;
            ColumnFilter.Builder cfb = ColumnFilter.selectionBuilder();
            for(int i=0; i < fields.length; i++) {
                ColumnIdentifier colId = new ColumnIdentifier(fields[i], true);
                ColumnDefinition colDef = baseCfs.metadata.getColumnDefinition(colId);
                if (colDef != null) {
                    // colDef may be null when mapping an object with no sub-field (and no underlying column, see #144)
                    if (staticColumns != null)
                        this.staticColumns.set(i, colDef.isStatic());
                    if (colDef.isRegular() || colDef.isStatic())
                        cfb.add(colDef);
                }
            }
            this.columnFilter = cfb.build();

            if (partFuncs != null && partFuncs.size() > 0) {
                for(ImmutablePartitionFunction func : partFuncs.values()) {
                    int i = 0;
                    for(String field : func.fields)
                        func.fieldsIdx[i++] = this.fieldsToIdx.getOrDefault(field, -1);
                }
                this.partitionFunctions = partFuncs;
            } else {
                this.partitionFunctions = null;
            }

            // build InderInfo.mappers arrays.
            for(ImmutableIndexInfo indexInfo : this.indices) {
                indexInfo.mappers = new Mapper[fields.length];
                for(int i=0; i < fields.length; i++) {
                    DocumentMapper docMapper = indexInfo.indexService.mapperService().documentMapper(typeName);
                    Mapper mapper = fields[i].startsWith(ParentFieldMapper.NAME) ?
                            docMapper.parentFieldMapper() : docMapper.mappers().smartNameFieldMapper(fields[i]); // workaround for _parent#<join_type>
                    if (mapper != null) {
                        indexInfo.mappers[i] = mapper;
                    } else {
                        ObjectMapper objectMapper = docMapper.objectMappers().get(fields[i]);
                        if (objectMapper != null && objectMapper.cqlStruct().equals(Mapper.CqlStruct.MAP))
                            indexInfo.dynamicMappingUpdateLock = new ReentrantReadWriteLock();
                        indexInfo.mappers[i] = objectMapper;
                    }
                }
            }

            boolean _indexSomeStaticColumns = false;
            boolean _indexOnCompaction = false;
            boolean _indexInsertOnly = true;
            for(ImmutableIndexInfo indexInfo : this.indices) {
                if (indexInfo.index_static_columns)
                    _indexSomeStaticColumns = true;
                if (indexInfo.index_on_compaction)
                    _indexOnCompaction = true;
                if (!indexInfo.insert_only)
                    _indexInsertOnly = false;
            }
            this.indexSomeStaticColumnsOnWideRow = _indexSomeStaticColumns;
            this.indexOnCompaction = _indexOnCompaction;
            this.indexInsertOnly = _indexInsertOnly;

            if (logger.isTraceEnabled()) {
                logger.trace("fields={} staticColumns={} columnFilter=[{}] ", fields, staticColumns, columnFilter);
            }
        }

        public BitSet targetIndices(final Object[] values) {
            if (this.partitionFunctions == null)
                return null;

            BitSet targets = new BitSet(this.indices.length);
            for(ImmutablePartitionFunction func : this.partitionFunctions.values()) {
                String indexName = func.indexName(values);
                int indexIdx = this.indexToIdx.getOrDefault(indexName, -1);
                if (indexIdx >= 0) {
                    targets.set(indexIdx);
                } else {
                    if (logger.isDebugEnabled())
                        logger.debug("No target index=[{}] found for partition function name=[{}] pattern=[{}] indices={}",
                                indexName, func.name, func.pattern,
                                Arrays.stream(mappingInfo.indices).map(i -> i.name).collect(Collectors.joining()));
                }
            }
            if (logger.isTraceEnabled())
                logger.trace("Partition index bitset={} indices={}", targets, this.indices);
            return targets;
        }

        public BitSet targetIndicesForDelete(final Object[] values) {
            if (this.partitionFunctions == null)
                return null;

            BitSet targets = new BitSet(this.indices.length);
            for(ImmutablePartitionFunction func : this.partitionFunctions.values()) {
                String indexName = func.indexName(values);
                int indexIdx = this.indexToIdx.getOrDefault(indexName, -1);
                if (indexIdx >= 0) {
                    targets.set(indexIdx);
                } else {
                    if (logger.isWarnEnabled())
                        logger.warn("No target index=[{}] found, function name=[{}] pattern=[{}], return all indices={}",
                                indexName, func.name, func.pattern,
                                Arrays.stream(mappingInfo.indices).map(i -> i.name).collect(Collectors.joining()));
                    for(String index : func.indices) {
                        int i = this.indexToIdx.getOrDefault(index, -1);
                        if (i >= 0)
                            targets.set(i);
                    }
                }
            }
            return targets;
        }

        public DeleteByQuery buildDeleteByQuery(IndexService indexService, Query query) {
            BitSetProducer parentFilter = null;
            if (indexService.mapperService().hasNested()) {
                parentFilter = new BitSetProducer() {
                 @Override
                 public org.apache.lucene.util.BitSet getBitSet(LeafReaderContext context) throws IOException {
                     final IndexReaderContext topLevelContext = ReaderUtil.getTopLevelContext(context);
                     final IndexSearcher searcher = new IndexSearcher(topLevelContext);
                     searcher.setQueryCache(null);
                     final Weight weight = searcher.createNormalizedWeight(new MatchAllDocsQuery(), false);
                     Scorer s = weight.scorer(context);
                     return (s == null) ? null : org.apache.lucene.util.BitSet.of(s.iterator(), context.reader().maxDoc());
                 }
                };
            }
            return new DeleteByQuery(query, null, null, null, parentFilter, Operation.Origin.PRIMARY, System.currentTimeMillis(), typeName);
        }

        class WideRowcumentIndexer extends RowcumentIndexer {
        	final NavigableSet<Clustering> clusterings = new java.util.TreeSet<Clustering>(baseCfs.metadata.comparator);
        	final Map<Clustering, WideRowcument> rowcuments = new TreeMap<Clustering, WideRowcument>(baseCfs.metadata.comparator);
        	List<RangeTombstone> rangeTombstones = null;
        	Row inStaticRow, outStaticRow;

            public WideRowcumentIndexer(final DecoratedKey key,
                    final PartitionColumns columns,
                    final int nowInSec,
                    final OpOrder.Group opGroup,
                    final IndexTransaction.Type transactionType) {
                super(key, columns, nowInSec, opGroup, transactionType);
            }

            public class WideRowcument extends Rowcument {
                public WideRowcument(Row inRow, Row outRow) throws IOException {
                    super(inRow, outRow);
                    if (inRow != null && inRow.isStatic() && !inRow.isEmpty()) {
                        inStaticRow = inRow;
                    } else if (outRow != null && outRow.isStatic()) {
                        outStaticRow = inRow;
                    }
                }
            }

            @Override
            public void collect(Row inRow, Row outRow) {
                try {
                    if (logger.isTraceEnabled()) {
                        if (inRow != null)
                            logger.trace("indexer={} inRowData={} clustering={} static={} hasLiveData={}",
                                    WideRowcumentIndexer.this.hashCode(), inRow.toString(baseCfs.metadata, true, true), inRow.clustering(),
                                    inRow.isStatic(), inRow.hasLiveData(nowInSec, baseCfs.metadata.enforceStrictLiveness()));
                        if (outRow != null)
                            logger.trace("indexer={} outRowData={} clustering={} static={} hasLiveData={}",
                                    WideRowcumentIndexer.this.hashCode(), outRow.toString(baseCfs.metadata, true, true), outRow.clustering(),
                                    outRow.isStatic(), outRow.hasLiveData(nowInSec, baseCfs.metadata.enforceStrictLiveness()));
                    }

                    if (inRow != null && inRow.isStatic())
                        this.inStaticRow = inRow;
                    if (outRow != null && outRow.isStatic())
                        this.outStaticRow = outRow;

                    Row row = (inRow == null) ? outRow : inRow;
                    if (!row.isStatic()) {
                        clusterings.add(row.clustering());
                        if (outRow != null || ImmutableMappingInfo.this.indexInsertOnly)
                            rowcuments.put(row.clustering(), new WideRowcument(inRow, outRow));
                    }
                } catch(Throwable t) {
                    logger.error("Unexpected error", t);
                }
            }

            private void readBeforeWrite(SinglePartitionReadCommand command) {
                RowIterator rowIt = read(command);
                if (!rowIt.staticRow().isEmpty()) {
                    this.inStaticRow = rowIt.staticRow();
                    this.outStaticRow = null;
                }
                for(; rowIt.hasNext(); ) {
                    try {
                        Row row = rowIt.next();
                        WideRowcument rowcument = new WideRowcument(row, null);
                        if (indexSomeStaticColumnsOnWideRow && inStaticRow != null)
                            rowcument.readCellValues(inStaticRow); // add static fields
                        rowcument.write(); // index live doc or remove tombestone
                        rowcuments.remove(row.clustering());
                    } catch (IOException e) {
                        logger.error("Unexpected error", e);
                    }
                }
            }

            /**
             * read-before-write is mandatory to filter out-of-time-order inserted rows.
             * We also need to delete rows removed from memtable, not found in the read-before-write to keep ES index sync.
             */
            @Override
            public void update() {
                if (logger.isTraceEnabled())
                    logger.trace("indexer={} inStaticRow={} outStaticRow={} clustering={} rangeTombstones={}",
                            this.hashCode(), inStaticRow, outStaticRow, this.clusterings, this.rangeTombstones);

                // A partition delete before an insert indexed after that insert could trigger a wrong delete, so we need to read-before-write when indexInsertOnly=false, ...
                if (delTime != null && delTime.deletes(this.nowInSec)) {
                    deletePartition();
                    if (ImmutableMappingInfo.this.indexInsertOnly)
                        return;
                }

                if (rangeTombstones != null) {
                    for(RangeTombstone tombstone:rangeTombstones) {
                        try {
                            BitSet targets = targetIndices(pkCols);
                            if (targets == null) {
                                for(ImmutableMappingInfo.ImmutableIndexInfo indexInfo : indices)
                                    indexInfo.deleteByQuery(pkCols, tombstone);
                            } else {
                                for(int i = targets.nextSetBit(0); i >= 0 && i < indices.length; i = targets.nextSetBit(i+1))
                                    indices[i].deleteByQuery(pkCols, tombstone);
                            }
                        } catch(Throwable t) {
                            logger.error("Unexpected error", t);
                        }
                    }
                    // read tombstone ranges in case of delete played out-of-time-order (if time matters)
                    if (!ImmutableMappingInfo.this.indexInsertOnly) {
                        Slices.Builder slices = new Slices.Builder(baseCfs.metadata.comparator, rangeTombstones.size());
                        for(RangeTombstone tombstone:rangeTombstones) {
                            if (!tombstone.deletedSlice().isEmpty(baseCfs.metadata.comparator)) {
                                if (logger.isTraceEnabled())
                                    logger.trace("indexer={} read partition range={}", this.hashCode(), tombstone.deletedSlice().toString(baseCfs.metadata.comparator));
                                slices.add(tombstone.deletedSlice());
                            }
                        }
                        ClusteringIndexSliceFilter filter = new ClusteringIndexSliceFilter(slices.build(), false);
                        SinglePartitionReadCommand command = SinglePartitionReadCommand.create(baseCfs.metadata, nowInSec, columnFilter, RowFilter.NONE, DataLimits.NONE, key, filter);
                        readBeforeWrite(command);
                    }
                }

                if (ImmutableMappingInfo.this.indexInsertOnly) {
                    for(WideRowcument rowcument : rowcuments.values()) {
                        rowcument.write();
                    }
                } else {
                    if (!this.clusterings.isEmpty()) {
                        // read-before-write for consistency
                        if (logger.isTraceEnabled())
                            logger.trace("indexer={} read partition for clusterings={}", this.hashCode(), clusterings);
                        ClusteringIndexNamesFilter filter = new ClusteringIndexNamesFilter(clusterings, false);
                        SinglePartitionReadCommand command = SinglePartitionReadCommand.create(baseCfs.metadata, nowInSec, columnFilter, RowFilter.NONE, DataLimits.NONE, key, filter);
                        //SinglePartitionReadCommand command = SinglePartitionReadCommand.create(baseCfs.metadata, nowInSec, key, clusterings);
                        readBeforeWrite(command);
                    }

                    // remove remaining tombestones from ES (row removed from memtable and not found in the read-before-write).
                    for(WideRowcument rowcument : rowcuments.values()) {
                        rowcument.delete();
                    }
                }

                // manage static row
                if (this.inStaticRow != null && inStaticRow.hasLiveData(nowInSec, baseCfs.metadata.enforceStrictLiveness())) {
                    try {
                        // index live static document to ES
                        WideRowcument rowcument = new WideRowcument(inStaticRow, null);
                        rowcument.isStatic = true;
                        rowcument.index();
                    } catch (IOException e) {
                        logger.error("Unexpected error", e);
                    }
                } else {
                    if (this.outStaticRow != null) {
                        try {
                            // remove tombestone static document from ES
                            WideRowcument rowcument = new WideRowcument(null, outStaticRow);
                            rowcument.isStatic = true;
                            rowcument.delete();
                        } catch (IOException e) {
                            logger.error("Unexpected error", e);
                        }
                    }
                }
            }

            /**
             * Notification of a RangeTombstone.
             * An update of a single partition may contain multiple RangeTombstones,
             * and a notification will be passed for each of them.
             * @param tombstone
             */
            @Override
            public void rangeTombstone(RangeTombstone tombstone) {
                if (logger.isTraceEnabled())
                    logger.trace("indexer={} range tombestone row {}: {}", this.hashCode(), this.transactionType, tombstone.deletedSlice());
                if (this.rangeTombstones == null)
                    this.rangeTombstones = new LinkedList();
                this.rangeTombstones.add(tombstone);
            }

            @Override
            public void deletePartition(IndexShard indexShard) throws IOException {
                if (logger.isTraceEnabled())
                    logger.trace("deleting documents where _routing={} from index.type={}.{}", this.partitionKey, indexShard.shardId().getIndexName(), typeName);
                TermQuery termQuery = new TermQuery(new Term(RoutingFieldMapper.NAME, this.partitionKey));
                DeleteByQuery deleteByQuery = buildDeleteByQuery(indexShard.indexService(), termQuery);
                indexShard.getEngine().delete(deleteByQuery);
            }
        }

        class CleanupWideRowcumentIndexer extends WideRowcumentIndexer {
            public CleanupWideRowcumentIndexer(DecoratedKey key, PartitionColumns columns, int nowInSec, Group opGroup, Type transactionType) {
                super(key, columns, nowInSec, opGroup, transactionType);
            }

            @Override
            public void update() {
                for(WideRowcument rowcument : rowcuments.values())
                    rowcument.delete();
            }
        }

        class SkinnyRowcumentIndexer extends RowcumentIndexer {
            SkinnyRowcument rowcument;

            public SkinnyRowcumentIndexer(final DecoratedKey key,
                    final PartitionColumns columns,
                    final int nowInSec,
                    final OpOrder.Group opGroup,
                    final IndexTransaction.Type transactionType) {
                super(key, columns, nowInSec, opGroup, transactionType);
            }

            public class SkinnyRowcument extends Rowcument {
                public SkinnyRowcument(Row inRow, Row outRow) throws IOException {
                    super(inRow, outRow);
                }
            }

            @Override
            public void collect(Row inRow, Row outRow) {
                try {
                    if (outRow != null || ImmutableMappingInfo.this.indexInsertOnly)
                        this.rowcument = new SkinnyRowcument(inRow, outRow);
                } catch (IOException e) {
                    logger.error("Unexpected error", e);
                }
            }

            /**
             * read-before-write is mandatory to filter out-of-time-order inserted rows.
             * We also need to delete a row removed from memtable to keep ES index sync.
             */
            @Override
            public void update() {
                if (logger.isTraceEnabled())
                    logger.trace("indexer={} key={}", this.hashCode(), key);

                // A partition delete before an insert indexed after that insert could trigger a wrong delete, so we need to read-before-write when indexInsertOnly=false, ...
                if (delTime != null && delTime.deletes(this.nowInSec)) {
                    deletePartition();
                    if (ImmutableMappingInfo.this.indexInsertOnly)
                        return;
                }

                if (ImmutableMappingInfo.this.indexInsertOnly) {
                    if (rowcument != null)
                        rowcument.write();
                } else {
                    SinglePartitionReadCommand command = SinglePartitionReadCommand.create(baseCfs.metadata, nowInSec, columnFilter, RowFilter.NONE, DataLimits.NONE, key, SKINNY_FILTER);
                    RowIterator rowIt = read(command);
                    if (rowIt.hasNext()) {
                        try {
                            rowcument = new SkinnyRowcument(rowIt.next(), null);
                            rowcument.write(); // update live row in ES.
                        } catch (IOException e) {
                            logger.error("Unexpected error", e);
                        }
                    } else {
                        // remove tombestone from ES
                        if (rowcument != null && !rowcument.hasLiveData())
                            rowcument.delete();
                    }
                }
            }

            @Override
            public void deletePartition(IndexShard indexShard) throws IOException {
                Term termUid = termUid(indexShard.indexService(), this.partitionKey);
                if (logger.isDebugEnabled())
                    logger.debug("indexer={} deleting document from index.type={}.{} id={} termUid={}",
                    		this.hashCode(), indexShard.shardId().getIndexName(), typeName, this.partitionKey, termUid.text());
                Engine.Delete delete = new Engine.Delete(typeName, this.partitionKey, termUid);
                indexShard.delete(indexShard.getEngine(), delete);
            }
        }

        class CleanupSkinnyRowcumentIndexer extends SkinnyRowcumentIndexer {
            public CleanupSkinnyRowcumentIndexer(DecoratedKey key, PartitionColumns columns, int nowInSec, Group opGroup, Type transactionType) {
                super(key, columns, nowInSec, opGroup, transactionType);
            }

            @Override
            public void update() {
                if (rowcument != null)
                    rowcument.delete();
            }
        }

        abstract class RowcumentIndexer implements Index.Indexer {
            final DecoratedKey key;
            final int nowInSec;
            final IndexTransaction.Type transactionType;
            final OpOrder.Group opGroup;
            final Object[] pkCols = new Object[baseCfs.metadata.partitionKeyColumns().size()+baseCfs.metadata.clusteringColumns().size()];
            final String partitionKey;
            BitSet targets = null;
            DeletionTime delTime = null;

            public RowcumentIndexer(final DecoratedKey key,
                    final PartitionColumns columns,
                    final int nowInSec,
                    final OpOrder.Group opGroup,
                    final IndexTransaction.Type transactionType) {
                this.key = key;
                this.nowInSec = nowInSec;
                this.opGroup = opGroup;
                this.transactionType = transactionType;

                AbstractType<?> keyValidator = baseCfs.metadata.getKeyValidator();
                int i = 0;
                if (keyValidator instanceof CompositeType) {
                    CompositeType composite = (CompositeType) keyValidator;
                    for(ByteBuffer bb : composite.split(key.getKey())) {
                        AbstractType<?> type = composite.types.get(i);
                        pkCols[i++] = type.compose(bb);
                    }
                } else {
                    pkCols[i++] = keyValidator.compose(key.getKey());
                }
                this.partitionKey = Serializer.stringify(pkCols, i);
            }

            // return a per partition object for read-before-write locking
            protected Object getLock() {
                return readBeforeWriteLocks[Math.abs(key.hashCode() % readBeforeWriteLocks.length)];
            }

            /**
             * Notification of the start of a partition update.
             * This event always occurs before any other during the update.
             */
            @Override
            public void begin() {
            }

            /**
             * Notification that a new row was inserted into the Memtable holding the partition.
             * This only implies that the inserted row was not already present in the Memtable,
             * it *does not* guarantee that the row does not exist in an SSTable, potentially with
             * additional column data.
             *
             * @param row the Row being inserted into the base table's Memtable.
             */
            @Override
            public void insertRow(Row row) {
                if (logger.isTraceEnabled())
                    logger.trace("indexer={} Insert row {}: {}", this.hashCode(), this.transactionType, row);
                if (row.hasLiveData(nowInSec, baseCfs.metadata.enforceStrictLiveness()))
                    collect(row, null);
                else
                    collect(null, row);
            }

            /**
             * Notification of a modification to a row in the base table's Memtable.
             * This is allow an Index implementation to clean up entries for base data which is
             * never flushed to disk (and so will not be purged during compaction).
             * It's important to note that the old  new rows supplied here may not represent
             * the totality of the data for the Row with this particular Clustering. There may be
             * additional column data in SSTables which is not present in either the old or new row,
             * so implementations should be aware of that.
             * The supplied rows contain only column data which has actually been updated.
             * oldRowData contains only the columns which have been removed from the Row's
             * representation in the Memtable, while newRowData includes only new columns
             * which were not previously present. Any column data which is unchanged by
             * the update is not included.
             *
             * @param oldRowData data that was present in existing row and which has been removed from
             *                   the base table's Memtable
             * @param newRowData data that was not present in the existing row and is being inserted
             *                   into the base table's Memtable
             */
            @Override
            public void updateRow(Row oldRowData, Row newRowData) {
                if (logger.isTraceEnabled())
                    logger.trace("indexer={} Update row {}: {} to {}", this.hashCode(), this.transactionType, oldRowData, newRowData);
                collect(newRowData, oldRowData);
            }

            /**
             * Notification that a row was removed from the partition.
             * Note that this is only called as part of either a compaction or a cleanup.
             * This context is indicated by the TransactionType supplied to the indexerFor method.
             *
             * As with updateRow, it cannot be guaranteed that all data belonging to the Clustering
             * of the supplied Row has been removed (although in the case of a cleanup, that is the
             * ultimate intention).
             * There may be data for the same row in other SSTables, so in this case Indexer implementations
             * should *not* assume that all traces of the row have been removed. In particular,
             * it is not safe to assert that all values associated with the Row's Clustering
             * have been deleted, so implementations which index primary key columns should not
             * purge those entries from their indexes.
             *
             * @param row data being removed from the base table
             */
            @Override
            public void removeRow(Row row) {
                if (logger.isTraceEnabled())
                    logger.trace("indexer={} Remove row {}: {}", this.hashCode(), this.transactionType, row);
                collect(null, row);
            }

            /**
             * Notification of a top level partition delete.
             * @param deletionTime
             */
            @Override
            public void partitionDelete(DeletionTime deletionTime) {
                if (logger.isTraceEnabled())
                    logger.trace("indexer={} Delete partition {}: {}", this.hashCode(), this.transactionType, deletionTime);
                this.delTime = deletionTime;
            }

            /**
             * Notification of a RangeTombstone.
             * An update of a single partition may contain multiple RangeTombstones,
             * and a notification will be passed for each of them.
             * @param tombstone
             */
            @Override
            public void rangeTombstone(RangeTombstone tombstone) {
            }

            /**
             * Notification of the end of the partition update.
             * This event always occurs after all others for the particular update.
             */
            @Override
            public void finish() {
                if (ImmutableMappingInfo.this.indexInsertOnly) {
                    update();
                } else {
                    // lock to protect concurrent updates on the same partition
                    synchronized(getLock()) {
                        update();
                    }
                }
                if (this.targets == null) {
                    // refresh all associated indices.
                    for(ImmutableMappingInfo.ImmutableIndexInfo indexInfo : indices)
                        indexInfo.refresh();
                } else {
                    // only refresh updated partitionned indices.
                    for(int i = targets.nextSetBit(0); i >= 0 && i < indices.length; i = targets.nextSetBit(i+1))
                        indices[i].refresh();
                }
            }

            /**
             * Collect incoming and outgoing rows in the partition.
             * @param inRow
             * @param outRow
             */
            public abstract void collect(Row inRow, Row outRow);

            /**
             * Update elasticsearch indices
             */
            public abstract void update();

            public void deletePartition() {
                mappingInfoLock.readLock().lock();
                try {
                    for (ImmutableMappingInfo.ImmutableIndexInfo indexInfo : indices) {
                        IndexShard indexShard = indexInfo.indexService.getShardOrNull(0);
                        if (indexShard != null) {
                            if (!indexInfo.updated)
                                indexInfo.updated = true;
                            try {
                                deletePartition(indexShard);
                            } catch (EngineException e) {
                                logger.error("Document deletion error", e);
                            }
                        } else {
                            logger.warn("indexer={} Shard not available to delete document index.type={}.{} partitionKey={}",
                                    this.hashCode(), indexInfo.name, indexInfo.type, this.partitionKey);
                        }
                    }
                } catch(Throwable t) {
                    logger.error("Unexpected error", t);
                } finally {
                    mappingInfoLock.readLock().unlock();
                }
            }

            public abstract void deletePartition(IndexShard indexShard) throws IOException;

            public RowIterator read(SinglePartitionReadCommand command) {
                try(ReadExecutionController control = command.executionController()) {
                    UnfilteredRowIterator unfilteredRows = command.queryMemtableAndDisk(baseCfs, control);
                    return UnfilteredRowIterators.filter(unfilteredRows, nowInSec);
                }
            }

            public Term termUid(IndexService indexService, String id) {
                Term termUid;
                if (indexService.getIndexSettings().getIndexVersionCreated().onOrAfter(Version.V_6_0_0_beta1)) {
                    termUid = new Term(IdFieldMapper.NAME, Uid.encodeId(id));
                } else if (indexService.mapperService().documentMapper(typeName).idFieldMapper().fieldType().indexOptions() != IndexOptions.NONE) {
                    termUid = new Term(IdFieldMapper.NAME, id);
                } else {
                    termUid = new Term(UidFieldMapper.NAME, Uid.createUidAsBytes(typeName, id));
                }
                return termUid;
            }

            class Rowcument {
                final String id;
                final Object[] values = new Object[fieldsToIdx.size()];
                int   docTtl = Integer.MAX_VALUE;
                int   inRowDataSize = 0;
                boolean hasLiveData = false;
                boolean hasRowMarker = false;
                boolean isStatic;

                /**
                 *
                 * @param inRow  = inserted data
                 * @param outRow = removed data
                 * @throws IOException
                 */
                public Rowcument(Row inRow, Row outRow) throws IOException {
                    if (inRow != null) {
                        this.inRowDataSize = inRow.dataSize();
                        this.hasRowMarker = inRow.primaryKeyLivenessInfo().isLive(nowInSec);
                        this.hasLiveData = inRow.hasLiveData(nowInSec, baseCfs.metadata.enforceStrictLiveness());
                    }
                    Row row = inRow != null ? inRow : outRow;

                    // copy the indexed columns of partition key in values
                    int x = 0;
                    for(int i=0 ; i < baseCfs.metadata.partitionKeyColumns().size(); i++) {
                        if (indexedPkColumns[i])
                            values[x++] = pkCols[i];
                    }
                    // copy the indexed columns of clustering key in values
                    if (!row.isStatic() && row.clustering().size() > 0) {
                        int i=0;
                        for(ColumnDefinition ccd : baseCfs.metadata.clusteringColumns()) {
                            Object value = Serializer.deserialize(ccd.type, row.clustering().get(i));
                            pkCols[baseCfs.metadata.partitionKeyColumns().size()+i] = value;
                            if (indexedPkColumns[baseCfs.metadata.partitionKeyColumns().size()+i])
                                values[x++] = value;
                            i++;
                        }
                        id = Serializer.stringify(pkCols, pkCols.length);
                    } else {
                        id = partitionKey;
                    }

                     if (inRow != null)
                         readCellValues(inRow);
                }

                public boolean hasLiveData() {
                    return hasLiveData;
                }

                public boolean isStatic() {
                    return isStatic;
                }

                public void readCellValues(Row row) throws IOException {
                    for(Cell cell : row.cells())
                        readCellValue(cell);
                }

                public void readCellValue(Cell cell) throws IOException {
                    final String cellNameString = cell.column().name.toString();
                    int idx  = fieldsToIdx.getOrDefault(cellNameString, -1);
                    if (idx == - 1)
                        return; //ignore cell, not indexed.

                    if (cell.isLive(nowInSec)) {
                        docTtl = Math.min(cell.localDeletionTime(), docTtl);

                        ColumnDefinition cd = cell.column();
                        if (cd.type.isCollection()) {
                            CollectionType ctype = (CollectionType) cd.type;
                            Object value = null;

                            switch (ctype.kind) {
                            case LIST:
                                value = Serializer.deserialize(((ListType)cd.type).getElementsType(), cell.value() );
                                if (logger.isTraceEnabled())
                                    logger.trace("indexer={} list name={} kind={} type={} value={}",
                                            RowcumentIndexer.this.hashCode(), cellNameString, cd.kind, cd.type.asCQL3Type().toString(), value);
                                List l = (List) values[idx];
                                if (l == null) {
                                    l = new ArrayList<>(1);
                                    values[idx] = l;
                                }
                                l.add(value);
                                break;
                            case SET:
                                value = Serializer.deserialize(((SetType)cd.type).getElementsType(), cell.path().get(0) );
                                if (logger.isTraceEnabled())
                                    logger.trace("indexer={} set name={} kind={} type={} value={}",
                                            RowcumentIndexer.this.hashCode(), cellNameString, cd.kind, cd.type.asCQL3Type().toString(), value);
                                Set s = (Set) values[idx];
                                if (s == null) {
                                    s = new HashSet<>();
                                    values[idx] = s;
                                }
                                s.add(value);
                                break;
                            case MAP:
                                value = Serializer.deserialize(((MapType)cd.type).getValuesType(), cell.value() );
                                CellPath cellPath = cell.path();
                                Object key = Serializer.deserialize(((MapType)cd.type).getKeysType(), cellPath.get(cellPath.size()-1));
                                if (logger.isTraceEnabled())
                                    logger.trace("indexer={} map name={} kind={} type={} key={} value={}",
                                            RowcumentIndexer.this.hashCode(), cellNameString, cd.kind, cd.type.asCQL3Type().toString(), key, value);
                                if (key instanceof String) {
                                    Map m = (Map) values[idx];
                                    if (m == null) {
                                        m = new HashMap<>();
                                        values[idx] = m;
                                    }
                                    m.put(key,value);
                                }
                                break;
                            }
                        } else {
                            Object value = Serializer.deserialize(cd.type, cell.value() );
                            if (logger.isTraceEnabled())
                                logger.trace("indexer={} name={} kind={} type={} value={}",
                                        RowcumentIndexer.this.hashCode(), cellNameString, cd.kind, cd.type.asCQL3Type().toString(), value);

                            values[idx] = value;
                        }
                    }
                }

                public IndexingContext buildContext(ImmutableIndexInfo indexInfo, boolean staticColumnsOnly) throws IOException {
                    IndexingContext context = ElasticSecondaryIndex.this.perThreadContext.get();
                    Uid uid = new Uid(typeName,  (staticColumnsOnly) ? partitionKey : id);
                    context.reset(indexInfo, uid);

                    // preCreate for all metadata fields.
                    for (MetadataFieldMapper metadataMapper : context.docMapper.mapping().metadataMappers())
                        metadataMapper.preCreate(context);

                    context.docMapper.idFieldMapper().createField(context, uid.id());
                    context.docMapper.uidMapper().createField(context, uid);
                    context.docMapper.typeMapper().createField(context, typeName);
                    context.docMapper.tokenFieldMapper().createField(context, key.getToken().getTokenValue());
                    context.docMapper.seqNoFieldMapper().createField(context, null); // add zero _seq_no

                    if (indexInfo.includeNodeId)
                        context.docMapper.nodeFieldMapper().createField(context, ImmutableMappingInfo.this.nodeId);

                    if (this instanceof WideRowcument)
                        context.docMapper.routingFieldMapper().createField(context, partitionKey);

                    if (!indexInfo.versionLessEngine) {
                        context.doc().add(DEFAULT_INTERNAL_VERSION);
                    }

                    // add all mapped fields to the current context.
                    for(int i=0; i < values.length; i++) {
                        if (indexInfo.mappers[i] != null && (indexInfo.index_static_columns || indexInfo.index_static_document || !indexInfo.isStaticField(i)))
                            try {
                                ElasticSecondaryIndex.this.addField(context, indexInfo, indexInfo.mappers[i], values[i]);
                            } catch (IOException e) {
                                logger.error("error", e);
                            }
                    }

                    // postCreate for all metadata fields.
                    Mapping mapping = context.docMapper.mapping();
                    for (MetadataFieldMapper metadataMapper : mapping.metadataMappers()) {
                        try {
                            metadataMapper.postCreate(context);
                        } catch (IOException e) {
                           logger.error("error", e);
                        }
                    }

                    // add _parent
                    ParentFieldMapper parentMapper = context.docMapper.parentFieldMapper();
                    if (parentMapper.active() && fieldsToIdx.getOrDefault(ParentFieldMapper.NAME, -1) == -1) {
                        String parent = null;
                        if (parentMapper.pkColumns() != null) {
                            String[] cols = parentMapper.pkColumns().split(",");
                            if (cols.length == 1) {
                                parent = (String) values[fieldsToIdx.get(cols[0])];
                            } else {
                                Object parentValues[] = new Object[cols.length];
                                for(int i = 0; i < cols.length; i++)
                                    parentValues[i] = values[fieldsToIdx.get(cols[i])];
                                parent = Serializer.stringify(parentValues, cols.length);
                            }
                        } else {
                            int parentIdx = fieldsToIdx.getOrDefault(ParentFieldMapper.NAME, -1);
                            if (parentIdx != -1 && values[parentIdx] instanceof String)
                                parent = (String) values[parentIdx];
                        }
                        if (parent != null) {
                            //parent = parentMapper.type() + Uid.DELIMITER + parent;
                            if (logger.isDebugEnabled())
                                logger.debug("add _parent={}", parent);
                            parentMapper.createField(context, parent);
                            context.parent(parent);
                        }
                    }
                    if (!parentMapper.active()) {
                        // need to call this for parent types
                        parentMapper.createField(context, null);
                    }
                    return context;
                }

                public void write() {
                    try {
                        if (hasLiveData() || hasRowMarker) {
                            index();
                        } else {
                            delete();
                        }
                    } catch (Exception e) {
                        logger.error("Unexpected error", e);
                    }
                }

                public void index() {
                    long startTime = System.nanoTime();
                    long ttl = (this.docTtl < Integer.MAX_VALUE) ? this.docTtl : 0;

                    targets = ImmutableMappingInfo.this.targetIndices(values);
                    if (targets == null) {
                        // index for associated indices
                        for(ImmutableIndexInfo indexInfo : indices)
                            index(indexInfo, startTime, ttl);
                    } else {
                        // delete for matching target indices.
                        for(int i = targets.nextSetBit(0); i >= 0 && i < indices.length; i = targets.nextSetBit(i+1))
                            index(indices[i], startTime, ttl);
                    }
                }

                private void index(ImmutableIndexInfo indexInfo, long startTime, long ttl) {
                    if (indexInfo.index_on_compaction || transactionType == IndexTransaction.Type.UPDATE) {
                        if (isStatic() && !indexInfo.index_static_document)
                            return; // ignore static document.
                        if (!isStatic() && indexInfo.index_static_only)
                            return; // ignore non-static document.

                        try {
                            IndexingContext context = buildContext(indexInfo, isStatic());
                            if (isStatic()) {
                                for(Document doc : context.docs()) {
                                    if (doc instanceof IndexingContext.StaticDocument)
                                        ((IndexingContext.StaticDocument)doc).applyFilter(isStatic());
                                }
                            }
                            context.finalize();

                            final ParsedDocument parsedDoc = new ParsedDocument(
                                    context.version(),
                                    SeqNoFieldMapper.SequenceIDFields.emptySeqID(),
                                    (isStatic()) ? partitionKey : id,
                                    context.type(),
                                    Serializer.stringify(pkCols, baseCfs.metadata.partitionKeyColumns().size()), // routing
                                    ((Long)key.getToken().getTokenValue()).longValue(),
                                    context.docs(),
                                    context.source(), // source
                                    XContentType.JSON,
                                    (Mapping)null); // mappingUpdate

                            parsedDoc.parent(context.parent());

                            if (logger.isTraceEnabled()) {
                                logger.trace("indexer={} index={} id={} type={} routing={}",
                                    RowcumentIndexer.this.hashCode(), context.indexInfo.name, parsedDoc.id(), parsedDoc.type(), parsedDoc.routing());
                                for(int k = 0; k< parsedDoc.docs().size(); k++)
                                    logger.trace("indexer={} doc[{}]={}", RowcumentIndexer.this.hashCode(), k, parsedDoc.docs().get(k));
                            }

                            final IndexShard indexShard = context.indexInfo.shard();
                            if (indexShard != null) {
                                if (!indexInfo.updated)
                                    indexInfo.updated = true;

                                DocumentMapper docMapper = indexShard.indexService().mapperService().documentMapper(typeName);
                                final Engine.Index operation = new Engine.Index(
                                        termUid(indexInfo.indexService, id),
                                        parsedDoc,
                                        SequenceNumbers.UNASSIGNED_SEQ_NO,
                                        0L,
                                        1L,
                                        VersionType.INTERNAL,
                                        Engine.Operation.Origin.PRIMARY,
                                        startTime,
                                        startTime, false) {
                                    @Override
                                    public int estimatedSizeInBytes() {
                                        return (id.length() + context.docMapper.type().length()) * 2 + inRowDataSize + 12;
                                    }
                                };

                                IndexResult result = indexShard.index(indexShard.getEngine(), operation);

                                if (result.hasFailure() && logger.isErrorEnabled()) {
                                    logger.error((Supplier<?>) () ->
                                        new ParameterizedMessage("document CF={}.{} index/type={}/{} id={} version={} created={} static={} ttl={} refresh={}",
                                            baseCfs.metadata.ksName, baseCfs.metadata.cfName,
                                            context.indexInfo.name, typeName,
                                            parsedDoc.id(), operation.version(), result.isCreated(), isStatic(), ttl, context.indexInfo.refresh),
                                        result.getFailure());
                                } else if (logger.isDebugEnabled()) {
                                    logger.debug("document CF={}.{} index/type={}/{} id={} version={} created={} static={} ttl={} refresh={}",
                                            baseCfs.metadata.ksName, baseCfs.metadata.cfName,
                                            context.indexInfo.name, typeName,
                                            parsedDoc.id(), operation.version(), result.isCreated(), isStatic(), ttl, context.indexInfo.refresh);
                                }
                             }
                        } catch (IOException e) {
                            logger.error("error", e);
                        }
                    }
                }

                public void delete() {
                    targets = ImmutableMappingInfo.this.targetIndices(values);
                    if (targets == null) {
                        // delete for associated indices
                        for(ImmutableMappingInfo.ImmutableIndexInfo indexInfo : indices)
                            delete(indexInfo);
                    } else {
                        // delete for matching target indices.
                        for(int i = targets.nextSetBit(0); i >= 0 && i < indices.length; i = targets.nextSetBit(i+1))
                            delete(indices[i]);
                    }
                }

                private void delete(ImmutableIndexInfo indexInfo) {
                    if (isStatic() && !indexInfo.index_static_document)
                        return; // ignore static document.
                    if (!isStatic() && indexInfo.index_static_only)
                        return; // ignore non-static document.

                    final IndexShard indexShard = indexInfo.shard();
                    if (indexShard != null) {
                        if (!indexInfo.updated)
                            indexInfo.updated = true;

                        try {
                            Term termUid = termUid(indexShard.indexService(), id);
                            if (logger.isDebugEnabled())
                                logger.debug("deleting document from index.type={}.{} id={} termUid={}", indexInfo.name, typeName, id, termUid.text());
                            Engine.Delete delete = new Engine.Delete(typeName, id, termUid);
                            indexShard.delete(indexShard.getEngine(), delete);
                        } catch (IOException e) {
                            logger.error("Document deletion error", e);
                        }
                    }
                }

            }

        }
    }

    public boolean isIndexing() {
        if (!runsElassandra)
            return false;

        if (mappingInfo == null) {
            if (logger.isWarnEnabled())
                logger.warn("No Elasticsearch index ready {}.{}",this.baseCfs.metadata.ksName, this.baseCfs.metadata.cfName);
            return false;
        }
        if (mappingInfo.indices == null || mappingInfo.indices.length == 0) {
            if (logger.isWarnEnabled())
                logger.warn("No Elasticsearch index configured for {}.{}",this.baseCfs.metadata.ksName, this.baseCfs.metadata.cfName);
            return false;
        }
        return true;
    }

    @Override
    public String toString() {
        return this.index_name;
    }

    public void initMapping(ClusterState clusterState) {
        mappingInfoLock.writeLock().lock();
        try {
           // initilization could occur after reading mapping from CQL and cfNameToType map update.
           this.typeName = SchemaManager.cfNameToType(baseCfs.keyspace.getName(), ElasticSecondaryIndex.this.baseCfs.metadata.cfName);
           this.mappingInfo = new ImmutableMappingInfo(clusterState);
           logger.info("Secondary index=[{}] initialized, metadata.version={} mappingInfo.indices={} typeName={}",
               index_name, mappingInfo.metadataVersion, mappingInfo.indices==null ? null : Arrays.stream(mappingInfo.indices).map(i -> i.name).collect(Collectors.joining()), this.typeName);
        } catch(Exception e) {
           logger.error((Supplier<?>) () -> new ParameterizedMessage("Failed to update mapping index=[{}]", index_name), e);
        } finally {
           mappingInfoLock.writeLock().unlock();
        }
    }

    // TODO: notify 2i only for udated indices (not all)
    @Override
    public void clusterChanged(ClusterChangedEvent event)
    {
        boolean updateMapping = false;
        if ( mappingInfo==null || !event.state().blocks().isSame(event.previousState().blocks(),
                mappingInfo.indices == null ? Collections.EMPTY_LIST : Arrays.stream(mappingInfo.indices).map(i -> i.name).collect(Collectors.toList()))) {
            updateMapping = true;
        } else {
            for (ObjectCursor<IndexMetaData> cursor : event.state().metaData().indices().values()) {
                IndexMetaData indexMetaData = cursor.value;
                if (indexMetaData.keyspace().equals(this.baseCfs.metadata.ksName) &&
                    indexMetaData.mapping(this.typeName) != null &&
                   !indexMetaData.equals(event.previousState().metaData().index(indexMetaData.getIndex().getName()))) {
                    updateMapping = true;
                    break;
                }
            }
        }
        if (updateMapping) {
            mappingInfoLock.writeLock().lock();
            try {
                mappingInfo = new ImmutableMappingInfo(event.state());
                logger.debug("secondary index=[{}] metadata.version={} mappingInfo.indices={}",
                        this.index_name, event.state().metaData().version(),
                        mappingInfo.indices == null ? "" : Arrays.stream(mappingInfo.indices).map(i -> i.name).collect(Collectors.joining()));
            } catch(Exception e) {
                logger.error("Failed to update mapping index=["+index_name+"]", e);
            } finally {
                mappingInfoLock.writeLock().unlock();
            }
        }
    }

    /**
     * Return a task to be executed before the node enters NORMAL state and finally joins the ring.
     *
     * @param hadBootstrap If the node had bootstrap before joining.
     * @return task to be executed by the index manager before joining the ring.
     */
    @Override
    public Callable<?> getPreJoinTask(boolean hadBootstrap)
    {
        return null;
    }

    /**
     * Return a task to perform any initialization work when a new index instance is created.
     * This may involve costly operations such as (re)building the index, and is performed asynchronously
     * by SecondaryIndexManager
     * @return a task to perform any necessary initialization work
     */
    @Override
    public Callable<?> getInitializationTask()
    {
        if (ElassandraDaemon.instance !=null && ElassandraDaemon.instance.node() != null) {
            initialize(ElassandraDaemon.instance.node().injector().getInstance(ClusterService.class));

            if (!baseCfs.isEmpty() && !isBuilt()) {
                logger.info("index building task for [{}.{}]", baseCfs.keyspace.getName(), baseCfs.name);
                return () -> {
                    baseCfs.forceBlockingFlush();
                    baseCfs.indexManager.buildIndexBlocking(this);
                    return null;
                };
            }
        }
        return null;
    }

    public void initialize(ClusterService cs) {
        // 2i index can be recycled by cassandra, while ES node restarted during tests, so update clusterService reference.
        clusterService = cs;
        clusterService.addListener(this);

        try {
            ClusterState state = clusterService.state();
            logger.info("Initializing elastic secondary mapping index=[{}] hashCode={} metadata.version={}/{} indices={}",
                    index_name, hashCode(), state.metaData().clusterUUID(), state.metaData().version(), state.metaData().indices());
            initMapping(state);
        } catch (Throwable e) {
            // minor error thrown when bootstrapping because state is not yet available.
            logger.trace("Mapping initialization failed", e);
        }
    }

    public boolean initilized() {
        return  this.mappingInfo != null &&
                this.clusterService != null &&
                this.mappingInfo.metadataVersion == this.clusterService.state().metaData().version() &&
                this.mappingInfo.metadataClusterUUID == this.clusterService.state().metaData().clusterUUID();
    }

    private boolean isBuilt()
    {
        return SystemKeyspace.isIndexBuilt(baseCfs.keyspace.getName(), this.indexMetadata.name);
    }

    @Override
    public Callable<?> getMetadataReloadTask(IndexMetadata indexMetadata)
    {
        return null;
    }

    /**
     * Cassandra index flush .. Elasticsearch flush ... lucene commit and disk sync.
     */
    @Override
    public Callable<?> getBlockingFlushTask()
    {
        return () -> {
             if (isIndexing()) {
                for(ImmutableMappingInfo.ImmutableIndexInfo indexInfo : mappingInfo.indices) {
                    try {
                        IndexShard indexShard = indexInfo.indexService.getShardOrNull(0);
                        if (indexShard != null && indexInfo.updated) {
                            if (indexShard.state() == IndexShardState.STARTED)  {
                                long start = System.currentTimeMillis();
                                indexInfo.updated = false; // reset updated state
                                indexShard.flush(new FlushRequest().force(false).waitIfOngoing(true));
                                if (logger.isInfoEnabled())
                                    logger.info("Elasticsearch index=[{}] type=[{}] flushed, duration={}ms",indexInfo.name, indexInfo.type, System.currentTimeMillis() - start);
                            } else {
                                if (logger.isDebugEnabled())
                                    logger.debug("Cannot flush index=[{}], state=[{}]",indexInfo.name, indexShard.state());
                            }
                        }
                    } catch (ElasticsearchException e) {
                        logger.error("Error while flushing index=[{}]",e,indexInfo.name);
                    }
                }
            }
            return null;
        };
    }

    static FileAttribute<?> snapshotDirPermissions = PosixFilePermissions.asFileAttribute(EnumSet.of(
            PosixFilePermission.OWNER_EXECUTE,
            PosixFilePermission.OWNER_READ,
            PosixFilePermission.OWNER_WRITE,
            PosixFilePermission.GROUP_EXECUTE,
            PosixFilePermission.GROUP_READ,
            PosixFilePermission.OTHERS_EXECUTE,
            PosixFilePermission.OTHERS_READ));

    /**
     * Cassandra table snapshot, hard links associated elasticsearch lucene files.
     */
    @SuppressForbidden(reason="File used for snapshots")
    @Override
    public Callable<?> getSnapshotWithoutFlushTask(String snapshotName)
    {
        return () -> {
             if (isIndexing()) {
                for(ImmutableMappingInfo.ImmutableIndexInfo indexInfo : mappingInfo.indices) {
                    IndexShard indexShard = indexInfo.indexService.getShardOrNull(0);
                    if (indexShard != null && indexInfo.snapshot) {
                        if (indexShard.state() == IndexShardState.STARTED)  {
                            // snapshotPath = data/elasticsearch.data/nodes/0/snapshots
                            Path snapshotPath = indexShard.shardPath().resolveSnapshot();
                            if ((Files.notExists(snapshotPath)))
                                Files.createDirectory(snapshotPath, snapshotDirPermissions);

                            // snapshotIndex = data/elasticsearch.data/nodes/0/snapshots/<index_uuid>
                            Path snapshotIndex = snapshotPath.resolve(indexShard.shardId().getIndex().getUUID());
                            if ((Files.notExists(snapshotIndex)))
                                Files.createDirectory(snapshotIndex, snapshotDirPermissions);

                            // snapshotDir = data/elasticsearch.data/nodes/0/snapshots/<index_uuid>/<snapshot_name>
                            Path snapshotDir = Files.createDirectory(snapshotIndex.resolve(snapshotName), snapshotDirPermissions);
                            Path indexPath = indexShard.shardPath().resolveIndex();

                            try (DirectoryStream<Path> stream = Files.newDirectoryStream(indexPath, "{_*.*,segments*}")) {
                                for (Path luceneFile: stream) {
                                    File targetLink = new File(snapshotDir.toFile(), luceneFile.getFileName().toString());
                                    FileUtils.createHardLink(luceneFile.toFile(), targetLink);
                                }
                                if (logger.isDebugEnabled())
                                    logger.debug("Elasticsearch index=[{}/{}], snapshot=[{}], path=[{}]",indexInfo.name, indexInfo.indexService.indexUUID(), snapshotName, snapshotDir.toString());
                            } catch (DirectoryIteratorException ex) {
                                logger.error("Failed to retreive lucene files in {}", ex, indexPath);
                            }
                        } else {
                            if (logger.isDebugEnabled())
                                logger.debug("Cannot snapshot index=[{}/{}], state=[{}], snapshot=[{}]",indexInfo.name, indexInfo.indexService.indexUUID(), indexShard.state(), snapshotName);
                        }
                    }
                }
            }
            return null;
        };
    }

    @Override
    public Callable<?> getInvalidateTask() {
        return () -> {
            if (this.clusterService != null)
                this.clusterService.removeListener(this);
            elasticSecondayIndices.remove(index_name);
            return null;
        };
    }

    @Override
    public Callable<?> getTruncateTask(long truncatedAt) {
        return () -> {
            if (isIndexing()) {
                for(ImmutableMappingInfo.ImmutableIndexInfo indexInfo : mappingInfo.indices) {
                    try {
                        IndexShard indexShard = indexInfo.indexService.getShardOrNull(0);
                        if (indexShard != null) {
                            DocumentMapper docMapper = indexInfo.indexService.mapperService().documentMapper(typeName);
                            if (logger.isDebugEnabled()) {
                                logger.debug("truncating from ks.cf={}.{} in elasticsearch index=[{}]", baseCfs.metadata.ksName, baseCfs.name, indexInfo.name);
                            }
                            if (!indexInfo.updated)
                                indexInfo.updated = true;
                            DeleteByQuery deleteByQuery = mappingInfo.buildDeleteByQuery(indexInfo.indexService, Queries.newMatchAllQuery());
                            indexShard.getEngine().delete(deleteByQuery);
                        }
                    } catch (ElasticsearchException e) {
                        logger.error("Error while truncating index=[{}]", e, indexInfo.name);
                    }
                }
            }
            return null;
        };
    }

    @Override
    public boolean shouldBuildBlocking() {
        return isIndexing();
    }


    @Override
    public long getEstimatedResultRows() {
        return 0;
    }


    @Override
    public void validate(PartitionUpdate update) throws InvalidRequestException {
    }

    @Override
    public boolean dependsOn(ColumnDefinition column) {
        return ES_QUERY_BYTE_BUFFER.equals(column.name.bytes) ||
               ES_OPTIONS_BYTE_BUFFER.equals(column.name.bytes) ||
               (this.mappingInfo != null && this.mappingInfo.fieldsToIdx.containsKey(column.name.toString()));
    }

    @Override
    public IndexMetadata getIndexMetadata() {
        return this.indexMetadata;
    }

    @Override
    public void register(IndexRegistry registry) {
        registry.registerIndex(this);
    }

    @Override
    public Optional<ColumnFamilyStore> getBackingTable() {
        return Optional.empty();
    }

    @Override
    public boolean supportsExpression(ColumnDefinition column, Operator operator) {
        return operator.equals(Operator.EQ) && (ES_QUERY_BYTE_BUFFER.equals(column.name.bytes) || ES_OPTIONS_BYTE_BUFFER.equals(column.name.bytes));
    }

    @Override
    public AbstractType<?> customExpressionValueType() {
        return UTF8Type.instance;
    }

    @Override
    public RowFilter getPostIndexQueryFilter(RowFilter filter) {
        return null;
    }

    @Override
    public BiFunction<PartitionIterator, ReadCommand, PartitionIterator> postProcessorFor(ReadCommand command) {
        return (partitionIterator, readCommand) -> {
            return partitionIterator;
        };
    }

    @Override
    public Searcher searcherFor(ReadCommand command) {
        return (group) -> {
            throw new IllegalStateException("CQL query not supported.");
        };
    }

    @Override
    public Indexer indexerFor(DecoratedKey key, PartitionColumns columns, int nowInSec, Group opGroup, Type transactionType) {
        if (isIndexing()) {
            if (transactionType == Type.COMPACTION && !this.mappingInfo.indexOnCompaction)
                return null;

            boolean found = (columns.size() == 0);
            if (!found) {
                for(ColumnDefinition cd : columns) {
                    if (this.mappingInfo.fieldsToIdx.containsKey(cd.name.toString())) {
                        found = true;
                        break;
                    }
                }
            }
            if (found) {
                try {
                    if (baseCfs.getComparator().size() == 0) {
                        switch(transactionType) {
                        case CLEANUP:
                            return this.mappingInfo.new CleanupSkinnyRowcumentIndexer(key, columns, nowInSec, opGroup, transactionType);
                        default:
                            return this.mappingInfo.new SkinnyRowcumentIndexer(key, columns, nowInSec, opGroup, transactionType);
                        }
                    } else {
                        switch(transactionType) {
                        case CLEANUP:
                            return this.mappingInfo.new CleanupWideRowcumentIndexer(key, columns, nowInSec, opGroup, transactionType);
                        default:
                            return this.mappingInfo.new WideRowcumentIndexer(key, columns, nowInSec, opGroup, transactionType);
                        }
                    }
                } catch (Throwable e) {
                    throw new RuntimeException(e);
                }
            }
        }
        return null;
    }

}<|MERGE_RESOLUTION|>--- conflicted
+++ resolved
@@ -821,35 +821,19 @@
 
                 Map<String,Object> mappingMap = mappingMetaData.getSourceAsMap();
                 Map<String,Object> metaMap = (mappingMap == null) ? null : (Map<String,Object>)mappingMap.get("_meta");
-<<<<<<< HEAD
-                
+
                 this.refresh = getMetaSettings(metadata.settings(), metaMap, IndexMetaData.INDEX_SYNCHRONOUS_REFRESH_SETTING) || synchronousRefreshPattern.matcher(name).matches();
                 logger.debug("index.type=[{}.{}] {}=[{}]", name, this.type, IndexMetaData.INDEX_SYNCHRONOUS_REFRESH_SETTING.getKey(), refresh);
-                
+
                 this.snapshot = getMetaSettings(metadata.settings(), metaMap, IndexMetaData.INDEX_SNAPSHOT_WITH_SSTABLE_SETTING);
                 this.includeNodeId = getMetaSettings(metadata.settings(), metaMap, IndexMetaData.INDEX_INCLUDE_NODE_ID_SETTING);
-                
+
                 this.index_on_compaction = getMetaSettings(metadata.settings(), metaMap, IndexMetaData.INDEX_INDEX_ON_COMPACTION_SETTING);
                 this.index_static_columns = getMetaSettings(metadata.settings(), metaMap, IndexMetaData.INDEX_INDEX_STATIC_COLUMNS_SETTING);
                 this.index_static_only = getMetaSettings(metadata.settings(), metaMap, IndexMetaData.INDEX_INDEX_STATIC_ONLY_SETTING);
                 this.index_static_document = getMetaSettings(metadata.settings(), metaMap, IndexMetaData.INDEX_INDEX_STATIC_DOCUMENT_SETTING);
                 this.insert_only = getMetaSettings(metadata.settings(), metaMap, IndexMetaData.INDEX_INDEX_INSERT_ONLY_SETTING);
-                
-=======
-
-                this.refresh = getMetaSettings(metadata.settings(), indexService.getIndexSettings(), metaMap, IndexMetaData.INDEX_SYNCHRONOUS_REFRESH_SETTING) || synchronousRefreshPattern.matcher(name).matches();
-                logger.debug("index.type=[{}.{}] {}=[{}]", name, this.type, IndexMetaData.INDEX_SYNCHRONOUS_REFRESH_SETTING.getKey(), refresh);
-
-                this.snapshot = getMetaSettings(metadata.settings(), indexService.getIndexSettings(), metaMap, IndexMetaData.INDEX_SNAPSHOT_WITH_SSTABLE_SETTING);
-                this.includeNodeId = getMetaSettings(metadata.settings(), indexService.getIndexSettings(), metaMap, IndexMetaData.INDEX_INCLUDE_NODE_ID_SETTING);
-
-                this.index_on_compaction = getMetaSettings(metadata.settings(), indexService.getIndexSettings(), metaMap, IndexMetaData.INDEX_INDEX_ON_COMPACTION_SETTING);
-                this.index_static_columns = getMetaSettings(metadata.settings(), indexService.getIndexSettings(), metaMap, IndexMetaData.INDEX_INDEX_STATIC_COLUMNS_SETTING);
-                this.index_static_only = getMetaSettings(metadata.settings(), indexService.getIndexSettings(), metaMap, IndexMetaData.INDEX_INDEX_STATIC_ONLY_SETTING);
-                this.index_static_document = getMetaSettings(metadata.settings(), indexService.getIndexSettings(), metaMap, IndexMetaData.INDEX_INDEX_STATIC_DOCUMENT_SETTING);
-                this.insert_only = getMetaSettings(metadata.settings(), indexService.getIndexSettings(), metaMap, IndexMetaData.INDEX_INDEX_INSERT_ONLY_SETTING);
-
->>>>>>> edb67f18
+
                 // lazy lock array initialization if needed
                 if (!this.insert_only && readBeforeWriteLocks == null) {
                     synchronized(ElasticSecondaryIndex.this) {
@@ -873,7 +857,7 @@
                 } else if (indexSettings.getValue(indexSetting) != null){
                     value = (Boolean)indexSettings.getValue(indexSetting);
                     logger.debug("index.type=[{}.{}] {}=[{}] in index setting", name, this.type, key, value);
-                } 
+                }
                 return value;
             }
 
