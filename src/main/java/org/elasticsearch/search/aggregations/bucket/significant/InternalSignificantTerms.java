--- conflicted
+++ resolved
@@ -160,12 +160,7 @@
     }
 
     @Override
-<<<<<<< HEAD
-    public InternalAggregation doReduce(ReduceContext reduceContext) {
-        List<InternalAggregation> aggregations = reduceContext.aggregations();
-=======
-    public InternalAggregation reduce(List<InternalAggregation> aggregations, ReduceContext reduceContext) {
->>>>>>> fcc09f62
+    public InternalAggregation doReduce(List<InternalAggregation> aggregations, ReduceContext reduceContext) {
 
         long globalSubsetSize = 0;
         long globalSupersetSize = 0;
